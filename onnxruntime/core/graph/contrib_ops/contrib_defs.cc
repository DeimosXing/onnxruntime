// Copyright (c) Microsoft Corporation. All rights reserved.
// Licensed under the MIT License.

#include "core/framework/tensorprotoutils.h"
#include "core/graph/constants.h"
#include "core/graph/contrib_ops/attn_lstm_schema_defs.h"
#include "core/graph/contrib_ops/contrib_defs.h"
#include "core/graph/contrib_ops/nchwc_schema_defs.h"
#include "core/graph/contrib_ops/range_schema_defs.h"
#include "core/graph/op.h"
#include "onnx/defs/schema.h"
#include "onnx/defs/shape_inference.h"
#include "onnx/defs/tensor_proto_util.h"
#include "core/mlas/inc/mlas.h"

namespace ONNX_NAMESPACE {
void convPoolShapeInference(
    ONNX_NAMESPACE::InferenceContext& ctx,
    bool use_dilation, bool require_kernel_shape,
    int input1Idx,
    int input2Idx);
void matmulShapeInference(
    ONNX_NAMESPACE::InferenceContext& ctx,
    int input1Idx,
    int input2Idx);

void convTransposeWithDynamicPadsShapeInference(InferenceContext& ctx) {
  propagateElemTypeFromInputToOutput(ctx, 0, 0);

  // we need at least two inputs to have a shape for this inference.
  if (!hasNInputShapes(ctx, 2)) {
    return;
  }

  int64_t group = getAttribute(ctx, "group", 1);

  auto input_shape = ctx.getInputType(0)->tensor_type().shape();
  if (input_shape.dim_size() < 2) {
    return;  // Input tensor should have at least two dimensions.
  }

  // first dim is the batch axis and the next is the number of channels.
  size_t n_input_dims = static_cast<size_t>(input_shape.dim_size() - 2);

  std::vector<int64_t> dilations;
  if (getRepeatedAttribute(ctx, "dilations", dilations)) {
    if (dilations.size() != n_input_dims) {
      return;
    }
  } else {
    dilations.assign(n_input_dims, 1);
  }

  std::vector<int64_t> strides;
  if (getRepeatedAttribute(ctx, "strides", strides)) {
    if (strides.size() != n_input_dims) {
      return;
    }
  } else {
    strides.assign(n_input_dims, 1);
  }

  std::vector<int64_t> kernel_shape;
  if (getRepeatedAttribute(ctx, "kernel_shape", kernel_shape)) {
    if (kernel_shape.size() != n_input_dims) {
      return;
    }
  } else {
    auto second_input_shape = ctx.getInputType(1)->tensor_type().shape();
    for (int i = 2; i < second_input_shape.dim_size(); ++i) {
      if (!second_input_shape.dim(i).has_dim_value()) {
        return;
      }
      kernel_shape.push_back(second_input_shape.dim(i).dim_value());
    }
  }

  std::vector<int64_t> effective_kernel_shape = kernel_shape;
  for (int i = 0; i < static_cast<int>(kernel_shape.size()); i++) {
    // accounting for dilation, how big is the kernel in this dimension
    effective_kernel_shape[i] =
        (effective_kernel_shape[i] - 1) * dilations[i] + 1;
  }

  std::vector<int64_t> pads;

  // Infer output shape if 'pads' tensor is available
  const auto* pads_initializer = ctx.getInputData(2);
  if (nullptr == pads_initializer) {
    return;
  }

  if (pads_initializer->dims_size() != 1 ||
      pads_initializer->data_type() != TensorProto::INT64)
    fail_shape_inference(
        "'pads' input must be a 1D (shape: [2 * n_input_dims]) tensor of type int64");

  pads = ParseData<int64_t>(pads_initializer);

  if (pads.size() != static_cast<size_t>(2 * n_input_dims))
    fail_shape_inference("Pads has incorrect number of values");

  std::vector<int64_t> output_shape;
  bool output_shape_presented = true;
  if (getRepeatedAttribute(ctx, "output_shape", output_shape)) {
    if (output_shape.size() != n_input_dims) {
      return;
    }
  } else {
    output_shape_presented = false;
  }

  std::vector<int64_t> output_padding;
  if (getRepeatedAttribute(ctx, "output_padding", output_padding)) {
    if (output_padding.size() != n_input_dims) {  // Added only to one side.
      return;
    }
  } else {
    output_padding.assign(n_input_dims, 0);
  }

  auto final_output_shape =
      ctx.getOutputType(0)->mutable_tensor_type()->mutable_shape();

  *final_output_shape->add_dim() = input_shape.dim(0);
  *final_output_shape->add_dim() =
      ctx.getInputType(1)->tensor_type().shape().dim(1) *
      group;  // channels should be the second dim of second input multiply
              // group.

  int size_of_output;
  if (output_shape_presented) {
    size_of_output = static_cast<int>(output_shape.size());
    for (int i = 0; i < size_of_output; ++i) {
      if (input_shape.dim(i + 2).has_dim_value()) {
        if (output_shape[i] < input_shape.dim(i + 2).dim_value()) {
          // TODO: throw exception?
          return;  // output shape value cannot be smaller than the input shape
                   // value
        }
      }
      final_output_shape->add_dim()->set_dim_value(output_shape[i]);
    }
    return;
  } else {
    size_of_output = input_shape.dim_size() - 2;
    for (int i = 0; i < size_of_output; ++i) {
      if (input_shape.dim(i + 2).has_dim_value()) {
        int64_t output_shape_dim =
            strides[i] * (input_shape.dim(i + 2).dim_value() - 1) +
            output_padding[i] + effective_kernel_shape[i] - pads[i] -
            pads[i + n_input_dims];
        final_output_shape->add_dim()->set_dim_value(output_shape_dim);
      } else {
        final_output_shape->add_dim();
      }
    }
    return;
  }
}
}  // namespace ONNX_NAMESPACE

namespace onnxruntime {
namespace contrib {
using ONNX_NAMESPACE::AttributeProto;
using ONNX_NAMESPACE::OpSchema;
using ONNX_NAMESPACE::OPTIONAL_VALUE;

void ValidateTypeAndShapeForScaleAndZP(ONNX_NAMESPACE::InferenceContext& ctx, int index, ::google::protobuf::int32 expectedType, bool isScalar, int expectedTensorSize = 0) {
  if (ctx.getNumInputs() > static_cast<size_t>(index)) {
    auto data_type = ctx.getInputType(index);
    if (nullptr == data_type) {
      fail_type_inference("Input data type does not match the expected data type");
    }
    if (data_type->value_case() != ONNX_NAMESPACE::TypeProto::kTensorType ||
        data_type->tensor_type().elem_type() != expectedType) {
      fail_type_inference(
          "Input data type does not match the expected data type. Current data type is ", data_type->tensor_type().elem_type());
    }
  }

  if (hasInputShape(ctx, index)) {
    ONNX_NAMESPACE::TensorShapeProto shape = ctx.getInputType(index)->tensor_type().shape();
    if (isScalar) {
      if (shape.dim_size() != 0) {
        fail_type_inference("Scale and Zero-point must be a scalar");
      }
    } else {
      if (shape.dim_size() != 1) {
        fail_type_inference("Scale and Zero-point must be of rank 1");
      }

      if (shape.dim((int)0).has_dim_value() && shape.dim((int)0).dim_value() != expectedTensorSize) {
        fail_type_inference(
            "Scale and Zero-point must be of rank 1 and the number of elements should be equal to the number of rows of the corresponding input.");
      }
    }
  }
}

std::function<void(OpSchema&)> QLinearMathDocGenerator(const char* name, const char* additionalDocumentation) {
  return [=](OpSchema& schema) {
    std::string doc = R"DOC(
Performs element-wise binary {name} on 8 bit data types (with Numpy-style broadcasting support).

{additionalDocumentation}
)DOC";
    ONNX_NAMESPACE::ReplaceAll(doc, "{name}", name);
    ONNX_NAMESPACE::ReplaceAll(doc, "{additionalDocumentation}", additionalDocumentation);
    schema.SetDoc(doc);
    schema.Input(0, "A", "First operand.", "T");
    schema.Input(
        1,
        "A_scale",
        "Input A's scale. It's a scalar, which means a per-tensor/layer quantization.",
        "tensor(float)");
    schema.Input(
        2,
        "A_zero_point",
        "Input A zero point. Default value is 0 if it's not specified. It's a scalar, which means a per-tensor/layer quantization.",
        "T",
        OpSchema::Optional);
    schema.Input(3, "B", "Second operand.", "T");
    schema.Input(
        4,
        "B_scale",
        "Input B's scale. It's a scalar, which means a per-tensor/layer quantization.",
        "tensor(float)");
    schema.Input(
        5,
        "B_zero_point",
        "Input B zero point. Default value is 0 if it's not specified. It's a scalar, which means a per-tensor/layer quantization.",
        "T",
        OpSchema::Optional);
    schema.Input(
        6,
        "C_scale",
        "Output scale. It's a scalar, which means a per-tensor/layer quantization.",
        "tensor(float)");
    schema.Input(
        7,
        "C_zero_point",
        "Output zero point. Default value is 0 if it's not specified. It's a scalar, which means a per-tensor/layer quantization.",
        "T",
        OpSchema::Optional);
    schema.Output(0, "C", "Result, has same element type as two inputs", "T");
    schema.TypeConstraint("T", {"tensor(uint8)", "tensor(int8)"}, "Constrain input and output types to 8 bit signed and unsigned tensors.");
    schema.TypeAndShapeInferenceFunction([](ONNX_NAMESPACE::InferenceContext& ctx) {
      propagateElemTypeFromInputToOutput(ctx, 0, 0);

      auto a_type = ctx.getInputType(0);
      auto b_type = ctx.getInputType(3);

      if (nullptr == a_type || nullptr == b_type ||
          a_type->value_case() != ONNX_NAMESPACE::TypeProto::kTensorType ||
          b_type->value_case() != ONNX_NAMESPACE::TypeProto::kTensorType) {
        fail_type_inference("inputs are expected to have tensor type.");
      }

      // validate scale and zero points
      ValidateTypeAndShapeForScaleAndZP(ctx, 1, ONNX_NAMESPACE::TensorProto::FLOAT, true);
      ValidateTypeAndShapeForScaleAndZP(ctx, 2, a_type->tensor_type().elem_type(), true);
      ValidateTypeAndShapeForScaleAndZP(ctx, 4, ONNX_NAMESPACE::TensorProto::FLOAT, true);
      ValidateTypeAndShapeForScaleAndZP(ctx, 5, b_type->tensor_type().elem_type(), true);
      ValidateTypeAndShapeForScaleAndZP(ctx, 6, ONNX_NAMESPACE::TensorProto::FLOAT, true);
      ValidateTypeAndShapeForScaleAndZP(ctx, 7, a_type->tensor_type().elem_type(), true);

      if (hasInputShape(ctx, 0) && hasInputShape(ctx, 3))
        bidirectionalBroadcastShapeInference(
            ctx.getInputType(0)->tensor_type().shape(),
            ctx.getInputType(3)->tensor_type().shape(),
            *ctx.getOutputType(0)->mutable_tensor_type()->mutable_shape());
    });
  };
}

const char* contrib_ops_pads_doc =
    "Padding for the beginning and ending along each spatial axis, it can take any value greater "
    "than or equal to 0. The value represent the number of pixels added to the beginning "
    "and end part of the corresponding axis. `pads` format should be as follow "
    "[x1_begin, x2_begin...x1_end, x2_end,...], where xi_begin the number of pixels "
    "added at the beginning of axis `i` and xi_end, the number of pixels added at "
    "the end of axis `i`. This attribute cannot be used simultaneously with "
    "auto_pad attribute. If not present, the padding defaults to 0 along start and end of each spatial axis.";
const char* contrib_ops_auto_pad_doc =
    "auto_pad must be either NOTSET, SAME_UPPER, SAME_LOWER or VALID. Where "
    "default value is NOTSET, which means explicit padding is used. "
    "SAME_UPPER or SAME_LOWER mean pad the input so that the output spatial size match the input."
    "In case of odd number add the extra padding at the end for SAME_UPPER and at the "
    "beginning for SAME_LOWER. VALID mean no padding.";

void RegisterBertSchemas() {
  ONNX_CONTRIB_OPERATOR_SCHEMA(Attention)
      .SetDomain(kMSDomain)
      .SinceVersion(1)
      .SetSupportLevel(OpSchema::SupportType::EXPERIMENTAL)
      .SetDoc("Multi-Head Self Attention")
      .Attr("num_heads", "Number of attention heads", AttributeProto::INT)
      .Input(0, "input", "3D input tensor with shape (batch_size, sequence_length, hidden_size), hidden_size = num_heads * head_size", "T")
      .Input(1, "weight", "2D input tensor with shape (hidden_size, 3 * hidden_size)", "T")
      .Input(2, "bias", "1D input tensor with shape (3 * hidden_size)", "T")
      .Input(3, "mask_index", "Attention mask index with shape (batch_size).", "M", OpSchema::Optional)
      .Output(0, "output", "3D output tensor with shape (batch_size, sequence_length, hidden_size)", "T")
      .TypeConstraint("T", {"tensor(float)", "tensor(float16)"}, "Constrain input and output types to float tensors.")
      .TypeConstraint("M", {"tensor(int32)"}, "Constrain mask index to integer types")
      .TypeAndShapeInferenceFunction(ONNX_NAMESPACE::propagateShapeAndTypeFromFirstInput);

  static const char* EmbedLayerNormalization_ver1_doc = R"DOC(
EmbedLayerNormalization is the fusion of embedding layer in BERT model, with optional mask processing.
The embedding layer takes input_ids (word IDs) and segment_ids (sentence IDs) to look up word_embedding, position_embedding,
and segment_emedding; the embeddings are added then applied layer normalization using gamma and beta tensors.
The last input mask is optional. If mask is provided, mask index (that is position of first 0 in mask, or number of words)
will be calculated.)DOC";

  ONNX_CONTRIB_OPERATOR_SCHEMA(EmbedLayerNormalization)
      .SetDomain(kMSDomain)
      .SinceVersion(1)
      .SetSupportLevel(OpSchema::SupportType::EXPERIMENTAL)
      .SetDoc(EmbedLayerNormalization_ver1_doc)
      .Input(0, "input_ids", "2D words IDs with shape (batch_size, sequence_length)", "T1")
      .Input(1, "segment_ids", "2D segment IDs with shape (batch_size, sequence_length)", "T1")
      .Input(2, "word_embedding", "2D with shape (,hidden_size)", "T")
      .Input(3, "position_embedding", "2D with shape (, hidden_size)", "T")
      .Input(4, "segment_embedding", "2D with shape (, hidden_size)", "T")
      .Input(5, "gamma", "1D gamma tensor for layer normalization with shape (hidden_size)", "T")
      .Input(6, "beta", "1D beta tensor for layer normalization  with shape (hidden_size)", "T")
      .Input(7, "mask", "2D attention mask with shape (batch_size, sequence_length)", "T1", OpSchema::Optional)
      .Output(0, "output", "3D output tensor with shape (batch_size, sequence_length, hidden_size)", "T")
      .Output(1, "mask_index", "1D mask_index tensor with shape (batch_size)", "T1")
      .TypeConstraint("T1", {"tensor(int32)"}, "Constrain input and output integer tensors types")
      .TypeConstraint("T", {"tensor(float)", "tensor(float16)"}, "Constrain input and output float tensors types.")
      .TypeAndShapeInferenceFunction([](ONNX_NAMESPACE::InferenceContext& ctx) {
        propagateElemTypeFromInputToOutput(ctx, 2, 0);
        propagateElemTypeFromInputToOutput(ctx, 0, 1);
        if (!hasInputShape(ctx, 0))
          return;

        auto& input_ids_shape = getInputShape(ctx, 0);
        auto& input_ids_dims = input_ids_shape.dim();

        // Note that both batch size and sequence length could be symbolic.
        // So we only check dimension size here.
        if (input_ids_dims.size() != 2) {
          fail_shape_inference("Inputs 0 shall be 2 dimensions");
        }

        // get hidden_size from the last dimension of embedding
        auto& word_embedding_shape = getInputShape(ctx, 3);
        auto& word_embedding_dims = word_embedding_shape.dim();
        if (word_embedding_dims.size() != 2 ||
            !word_embedding_dims[1].has_dim_value() ||
            word_embedding_shape.dim(1).dim_value() <= 0) {
          fail_shape_inference("word_embedding should have 2 dimensions and dimension size is known.");
        }
        int64_t hidden_size = word_embedding_shape.dim(1).dim_value();

        // input shape is (batch_size, sequence_length), output shape is (batch_size, sequence_length, hidden_size)
        ONNX_NAMESPACE::TensorShapeProto output_shape;
        for (auto& dim : input_ids_dims) {
          *output_shape.add_dim() = dim;
        }
        output_shape.add_dim();
        output_shape.mutable_dim(2)->set_dim_value(hidden_size);

        updateOutputShape(ctx, 0, output_shape);

        // mask_index shape is (batch_size)
        ONNX_NAMESPACE::TensorShapeProto mask_index_shape;
        *mask_index_shape.add_dim() = input_ids_dims[0];
        updateOutputShape(ctx, 1, mask_index_shape);
      });

  static const char* FastGelu_ver1_doc = R"DOC(
GELU (Gaussian Error Linear Unit) approximation: Y=0.5*X*(1+tanh(0.797885*X+0.035677*X*X*X))) with an optional input of bias that will be added to X before GELU.)DOC";

  ONNX_CONTRIB_OPERATOR_SCHEMA(FastGelu)
      .SetDomain(kMSDomain)
      .SinceVersion(1)
      .SetSupportLevel(OpSchema::SupportType::EXPERIMENTAL)
      .SetDoc(FastGelu_ver1_doc)
      .Input(0, "X", "input tensor", "T")
      .Input(1, "bias", "bias tensor", "T", OpSchema::Optional)
      .Output(0, "Y", "output tensor", "T")
      .TypeConstraint("T", {"tensor(float)", "tensor(float16)"}, "Constrain input and output types to float or half tensors.")
      .TypeAndShapeInferenceFunction(ONNX_NAMESPACE::propagateShapeAndTypeFromFirstInput);

  ONNX_CONTRIB_OPERATOR_SCHEMA(SkipLayerNormalization)
      .SetDomain(kMSDomain)
      .SinceVersion(1)
      .SetSupportLevel(OpSchema::SupportType::EXPERIMENTAL)
      .SetDoc("Skip and Layer Normalization Fusion")
      .Input(0, "input", "3D input tensor with shape (batch_size, sequence_length, hidden_size)", "T")
      .Input(1, "skip", "3D skip tensor with shape (batch_size, sequence_length, hidden_size)", "T")
      .Input(2, "gamma", "1D input tensor with shape (hidden_size)", "T")
      .Input(3, "beta", "1D skip tensor with shape (hidden_size", "T")
      .Input(4, "bias", "1D bias tensor with shape (hidden_size", "T", OpSchema::Optional)
      .Output(0, "output", "3D output tensor with shape (batch_size, sequence_length, hidden_size)", "T")
      .Output(1, "mean", "Saved mean used during training to speed up gradient computation", "U", OpSchema::Optional)
      .Output(2, "inv_std_var", "Saved inverse standard variance used during training to speed up gradient computation.", "U", OpSchema::Optional)
      .TypeConstraint("T", {"tensor(float)", "tensor(float16)"}, "Constrain input and output types to float or half tensors.")
      .TypeConstraint("U", {"tensor(float)"}, "Constrain mean and inv_std_var to float tensors.")
      .TypeAndShapeInferenceFunction(ONNX_NAMESPACE::propagateShapeAndTypeFromFirstInput);
}

void RegisterContribSchemas() {
  // Register removed experimental ops for backward compatibility.
  // Experimental operators do not have version history. However, RS5 takes bunch of experimental operators
  // as production ops. In order to maintain backward compatibility when the experimental ops are removed from ONNX
  // they need to be added in onnxruntime as contrib ops.
  // ONNX exp ops(Affine, Crop, ParametricSoftplus, ImageScaler, ThresholdedRelu, DynamicSlice, ScaledTanh, MVN) old version history maintenance
  static const char* Affine_ver1_doc = R"DOC(
Affine takes one input data (Tensor<T>) and produces one output data
(Tensor<T>) where the affine function, y = alpha * x + beta,
is applied to the tensor elementwise.
)DOC";

  ONNX_CONTRIB_OPERATOR_SCHEMA(Affine)
      .SinceVersion(1)
      .SetDoc(Affine_ver1_doc)
      .Attr("alpha", "Value of alpha", AttributeProto::FLOAT, 1.0f)
      .Attr("beta", "Value of beta", AttributeProto::FLOAT, 0.0f)
      .Input(0, "X", "1D input tensor", "T")
      .Output(0, "Y", "1D output tensor", "T")
      .TypeConstraint(
          "T",
          {"tensor(float16)", "tensor(float)", "tensor(double)"},
          "Constrain input and output types to float tensors.")
      .TypeAndShapeInferenceFunction(ONNX_NAMESPACE::propagateShapeAndTypeFromFirstInput);

  static const char* ParametricSoftplus_ver1_doc = R"DOC(
ParametricSoftplus takes one input data (Tensor<T>) and produces one output data
(Tensor<T>) where the softplus function, y = alpha * ln(exp(beta * x) + 1), is applied to
the tensor elementwise.
)DOC";

  ONNX_CONTRIB_OPERATOR_SCHEMA(ParametricSoftplus)
      .SinceVersion(1)
      .SetDoc(ParametricSoftplus_ver1_doc)
      .Attr("alpha", "Value of alpha", AttributeProto::FLOAT, OPTIONAL_VALUE)
      .Attr("beta", "Value of beta", AttributeProto::FLOAT, OPTIONAL_VALUE)
      .Input(0, "X", "1D input tensor", "T")
      .Output(0, "Y", "1D input tensor", "T")
      .TypeConstraint("T", {"tensor(float16)", "tensor(float)", "tensor(double)"}, "Constrain input and output types to float tensors.")
      .TypeAndShapeInferenceFunction(ONNX_NAMESPACE::propagateShapeAndTypeFromFirstInput);

  static const char* ImageScaler_ver1_doc =
      R"DOC(Scale and bias the input image. Bias values are stored in
the same ordering as the image pixel format.)DOC";

  ONNX_CONTRIB_OPERATOR_SCHEMA(ImageScaler)
      .SinceVersion(1)
      .SetDoc(ImageScaler_ver1_doc)
      .Attr("bias", "Bias applied to each channel, same size as C.", AttributeProto::FLOATS, OPTIONAL_VALUE)
      .Attr("scale", "The scale to apply.", AttributeProto::FLOAT, 1.0f)
      .Input(0, "input", "Input tensor of shape [N,C,H,W]", "T")
      .Output(0, "output", "Result, has same shape and type as input", "T")
      .TypeConstraint("T", {"tensor(float16)", "tensor(float)", "tensor(double)"}, "Constrain input and output types to float tensors.")
      .TypeAndShapeInferenceFunction(ONNX_NAMESPACE::propagateShapeAndTypeFromFirstInput);

  static const char* Crop_ver1_doc =
      R"DOC(Crop and image to the specified spatial dimensions. If scale is given,
then optionally start the crop offset by the left/top border amounts.
If scale is not provided, crop the borders as provided.)DOC";

  ONNX_CONTRIB_OPERATOR_SCHEMA(Crop)
      .SinceVersion(1)
      .SetDoc(Crop_ver1_doc)
      .Attr("border", "A 1-D values of (leftBorder, topBorder, rightBorder, bottomBorder).", AttributeProto::INTS, OPTIONAL_VALUE)
      .Attr("scale", "A 1-D values of (height, width).", AttributeProto::INTS, OPTIONAL_VALUE)
      .Input(0, "input", "Input tensor of shape [N,C,H,W]", "T")
      .Output(0, "output", "Result, has same type as input, with H and W dimensions reduced.", "T")
      .TypeConstraint("T", {"tensor(float16)", "tensor(float)", "tensor(double)"}, "Constrain input and output types to float tensors.");

  static const char* ThresholdedRelu_ver1_doc = R"DOC(
ThresholdedRelu takes one input data (Tensor<T>) and produces one output data
(Tensor<T>) where the rectified linear function, y = x for x > alpha, y = 0 otherwise,
is applied to the tensor elementwise. )DOC";

  ONNX_CONTRIB_OPERATOR_SCHEMA(ThresholdedRelu)
      .SinceVersion(1)
      .SetDoc(ThresholdedRelu_ver1_doc)
      .Attr("alpha", "Threshold value", AttributeProto::FLOAT, 1.0f)
      .Input(0, "X", "Input tensor", "T")
      .Output(0, "Y", "Output tensor", "T")
      .TypeConstraint("T", {"tensor(float16)", "tensor(float)", "tensor(double)"}, "Constrain input and output types to float tensors.")
      .TypeAndShapeInferenceFunction(ONNX_NAMESPACE::propagateShapeAndTypeFromFirstInput);

  static const char* DynamicSlice_ver1_doc = R"DOC(
Produces a slice of the input tensor along multiple axes. Similar to numpy:
https://docs.scipy.org/doc/numpy/reference/arrays.indexing.html
Slices uses `axes`, `starts` and `ends` inputs to specify the start and end
dimension for each axis in the list of axes, it uses this information to
slice the input `data` tensor. If a negative value is passed for any of the
start or end indices, it represent number of elements before the end of that
dimension. If the value passed to start or end is larger than the `n` (the
number of elements in this dimension), it represents `n`. For slicing to the
end of a dimension with unknown size, it is recommended to pass in `INT_MAX`.
If `axes` are omitted, they are set to `[0, ..., ndim-1]`.
Example 1:
  data = [
      [1, 2, 3, 4],
      [5, 6, 7, 8],
  ]
  axes = [0, 1]
  starts = [1, 0]
  ends = [2, 3]
  result = [
      [5, 6, 7],
  ]
Example 2:
  data = [
      [1, 2, 3, 4],
      [5, 6, 7, 8],
  ]
  starts = [0, 1]
  ends = [-1, 1000]
  result = [
      [2, 3, 4],
  ]
)DOC";

  ONNX_CONTRIB_OPERATOR_SCHEMA(DynamicSlice)
      .SinceVersion(1)
      .SetDoc(DynamicSlice_ver1_doc)
      .Input(0, "data", "Tensor of data to extract slices from.", "T")
      .Input(1, "starts", "1-D tensor of starting indices of corresponding axis in `axes`", "Tind")
      .Input(2, "ends", "1-D tensor of ending indices (exclusive) of corresponding axis in axes", "Tind")
      .Input(3, "axes", "1-D tensor of axes that `starts` and `ends` apply to.", "Tind", OpSchema::Optional)
      .Output(0, "output", "Sliced data tensor.", "T")
      .TypeConstraint("T", OpSchema::all_tensor_types(), "Constrain input and output types to all tensor types.")
      .TypeConstraint("Tind", {"tensor(int32)", "tensor(int64)"}, "Constrain indices to integer types");

  ONNX_CONTRIB_OPERATOR_SCHEMA(GivenTensorFill)
      .SinceVersion(1)
      .Input(0, "shape", "The shape of filled tensor", "T", OpSchema::Optional)
      .Output(0, "X", "The filled tensor", "T")
      .TypeConstraint(
          "T",
          {"tensor(float16)", "tensor(float)", "tensor(double)"},
          "Constrain input and output types to float tensors.")
      .Attr("values", "", AttributeProto::FLOATS, OPTIONAL_VALUE)
      .Attr("shape", "", AttributeProto::INTS, OPTIONAL_VALUE)
      .Attr("input_as_shape", "", AttributeProto::INT, OPTIONAL_VALUE)
      .Attr("extra_shape", "", AttributeProto::INTS, OPTIONAL_VALUE)
      .TypeAndShapeInferenceFunction([](ONNX_NAMESPACE::InferenceContext& ctx) {
        ONNX_NAMESPACE::propagateElemTypeFromInputToOutput(ctx, 0, 0);
        if (ctx.getAttribute("shape") != nullptr) {
          propagateShapeFromAttributeToOutput(ctx, "shape", 0);
          return;
        }
        // The type constraints above do not allow for input_as_shape
        // and may need to be fixed.
        if (getAttribute(ctx, "input_as_shape", 0) != 0)  // dynamic shape
          return;
        std::vector<int64_t> extra_shape;
        getRepeatedAttribute(ctx, "extra_shape", extra_shape);
        if (hasInputShape(ctx, 0)) {
          ONNX_NAMESPACE::TensorShapeProto shape = ctx.getInputType(0)->tensor_type().shape();
          for (auto extra_dim_val : extra_shape) {
            if (extra_dim_val < 0)
              fail_shape_inference(
                  "Negative values are not allowed in a shape specification");
            shape.add_dim()->set_dim_value(extra_dim_val);
          }
          updateOutputShape(ctx, 0, shape);
        }
      });

  static const char* Scale_ver1_doc = R"DOC(
Scale takes one input data (Tensor<float>) and produces one output data
(Tensor<float>) whose value is the input data tensor scaled element-wise.
)DOC";

  ONNX_CONTRIB_OPERATOR_SCHEMA(Scale)
      .SinceVersion(1)
      .Input(0, "input", "Input data to be scaled", "T")
      .Output(0, "output", "Output data after scaling", "T")
      .TypeConstraint(
          "T",
          {"tensor(float16)", "tensor(float)", "tensor(double)"},
          "Constrain input and output types to float tensors.")
      .SetDoc(Scale_ver1_doc)
      .Attr("scale", "The scale to apply.", AttributeProto::FLOAT, 1.0f)
      .TypeAndShapeInferenceFunction(ONNX_NAMESPACE::propagateShapeAndTypeFromFirstInput);

  static const char* GRUUnit_ver1_doc = R"DOC(
GRUUnit computes the activations of a standard GRU,
in a sequence-length aware fashion.
Concretely, given the (fused) inputs X (TxNxD), the previous hidden
state (NxD), and the sequence lengths (N), computes the GRU
activations, avoiding computation if the input is invalid (as in, the
value at X[t][n] >= seqLengths[n].
)DOC";

  ONNX_CONTRIB_OPERATOR_SCHEMA(GRUUnit)
      .SinceVersion(1)
      .SetDoc(GRUUnit_ver1_doc)
      .Attr("drop_states",
            "Bool to determine if hidden state is zeroes or passed "
            "along for timesteps past the given sequence_length.",
            AttributeProto::INT, OPTIONAL_VALUE)
      .Input(0, "hidden_prev", "The previous GRU hidden state.", "T")
      .Input(
          1,
          "gates",
          "Unactivated gate outputs from forget, update, "
          "and output gates, pre-activation.",
          "T")
      .Input(
          2,
          "seq_lengths",
          "Array of sequence lengths.  "
          "len(seq_lengths) should equal batch size N.",
          "T")
      .Input(3, "t", "The timestep for this operation.", "T")
      .Output(
          0,
          "hidden",
          "The new GRU hidden state calculated by this op.",
          "T")
      .TypeConstraint(
          "T",
          {"tensor(float16)", "tensor(float)", "tensor(double)"},
          "Constrain input and output types to float tensors.");

  ONNX_CONTRIB_OPERATOR_SCHEMA(GivenTensorFill)
      .SinceVersion(10)
      .Deprecate()
      .Input(0, "shape", "The shape of filled tensor", "T", OpSchema::Optional)
      .Output(0, "X", "The filled tensor", "T")
      .TypeConstraint(
          "T",
          {"tensor(float16)", "tensor(float)", "tensor(double)"},
          "Constrain input and output types to float tensors.")
      .Attr("values", "", AttributeProto::FLOATS, OPTIONAL_VALUE)
      .Attr("shape", "", AttributeProto::INTS, OPTIONAL_VALUE)
      .Attr("input_as_shape", "", AttributeProto::INT, OPTIONAL_VALUE)
      .Attr("extra_shape", "", AttributeProto::INTS, OPTIONAL_VALUE)
      .TypeAndShapeInferenceFunction([](ONNX_NAMESPACE::InferenceContext& ctx) {
        ONNX_NAMESPACE::propagateElemTypeFromInputToOutput(ctx, 0, 0);
        if (ctx.getAttribute("shape") != nullptr) {
          propagateShapeFromAttributeToOutput(ctx, "shape", 0);
          return;
        }
        // The type constraints above do not allow for input_as_shape
        // and may need to be fixed.
        if (getAttribute(ctx, "input_as_shape", 0) != 0)  // dynamic shape
          return;
        std::vector<int64_t> extra_shape;
        getRepeatedAttribute(ctx, "extra_shape", extra_shape);
        if (hasInputShape(ctx, 0)) {
          ONNX_NAMESPACE::TensorShapeProto shape = ctx.getInputType(0)->tensor_type().shape();
          for (auto extra_dim_val : extra_shape) {
            if (extra_dim_val < 0)
              fail_shape_inference(
                  "Negative values are not allowed in a shape specification");
            shape.add_dim()->set_dim_value(extra_dim_val);
          }
          updateOutputShape(ctx, 0, shape);
        }
      });

  ONNX_CONTRIB_OPERATOR_SCHEMA(Scale)
      .SinceVersion(10)
      .Deprecate()
      .Input(0, "input", "Input data to be scaled", "T")
      .Output(0, "output", "Output data after scaling", "T")
      .TypeConstraint(
          "T",
          {"tensor(float16)", "tensor(float)", "tensor(double)"},
          "Constrain input and output types to float tensors.")
      .SetDoc(Scale_ver1_doc)
      .Attr("scale", "The scale to apply.", AttributeProto::FLOAT, 1.0f)
      .TypeAndShapeInferenceFunction(ONNX_NAMESPACE::propagateShapeAndTypeFromFirstInput);

  ONNX_CONTRIB_OPERATOR_SCHEMA(GRUUnit)
      .SinceVersion(10)
      .Deprecate()
      .SetDoc(GRUUnit_ver1_doc)
      .Attr("drop_states",
            "Bool to determine if hidden state is zeroes or passed "
            "along for timesteps past the given sequence_length.",
            AttributeProto::INT, OPTIONAL_VALUE)
      .Input(0, "hidden_prev", "The previous GRU hidden state.", "T")
      .Input(
          1,
          "gates",
          "Unactivated gate outputs from forget, update, "
          "and output gates, pre-activation.",
          "T")
      .Input(
          2,
          "seq_lengths",
          "Array of sequence lengths.  "
          "len(seq_lengths) should equal batch size N.",
          "T")
      .Input(3, "t", "The timestep for this operation.", "T")
      .Output(
          0,
          "hidden",
          "The new GRU hidden state calculated by this op.",
          "T")
      .TypeConstraint(
          "T",
          {"tensor(float16)", "tensor(float)", "tensor(double)"},
          "Constrain input and output types to float tensors.");

  ONNX_OPERATOR_SCHEMA(MeanVarianceNormalization)
      .SinceVersion(1)
      .SetDoc(R"DOC(Perform mean variance normalization.)DOC")
      .Attr("across_channels", "If 1, mean and variance are computed across channels. Default is 0.", AttributeProto::INT, static_cast<int64_t>(0))
      .Attr("normalize_variance", "If 0, normalize the mean only.  Default is 1.", AttributeProto::INT, static_cast<int64_t>(1))
      .Input(0, "input", "Input tensor of shape [N,C,H,W]", "T")
      .Output(0, "output", "Result, has same shape and type as input", "T")
      .TypeConstraint(
          "T",
          {"tensor(float16)", "tensor(float)", "tensor(double)"},
          "Constrain input and output types to float tensors.")
      .TypeAndShapeInferenceFunction(ONNX_NAMESPACE::propagateShapeAndTypeFromFirstInput);

  ONNX_OPERATOR_SCHEMA(ScaledTanh)
      .SinceVersion(1)
      .Attr("alpha", "Scaling value", AttributeProto::FLOAT, OPTIONAL_VALUE)
      .Attr("beta", "Scaling value", AttributeProto::FLOAT, OPTIONAL_VALUE)
      .Input(0, "input", "Input tensor", "T")
      .Output(
          0,
          "output",
          "The scaled hyperbolic tangent values of the input tensor "
          "computed element-wise",
          "T")
      .TypeConstraint(
          "T",
          {"tensor(float16)", "tensor(float)", "tensor(double)"},
          "Constrain input and output types to float tensors.")
      .TypeAndShapeInferenceFunction(ONNX_NAMESPACE::propagateShapeAndTypeFromFirstInput);

  ONNX_CONTRIB_OPERATOR_SCHEMA(Affine)
      .SinceVersion(10)
      .Deprecate()
      .SetDoc(Affine_ver1_doc)
      .Attr("alpha", "Value of alpha", AttributeProto::FLOAT, 1.0f)
      .Attr("beta", "Value of beta", AttributeProto::FLOAT, 0.0f)
      .Input(0, "X", "1D input tensor", "T")
      .Output(0, "Y", "1D output tensor", "T")
      .TypeConstraint(
          "T",
          {"tensor(float16)", "tensor(float)", "tensor(double)"},
          "Constrain input and output types to float tensors.")
      .TypeAndShapeInferenceFunction(ONNX_NAMESPACE::propagateShapeAndTypeFromFirstInput);

  ONNX_CONTRIB_OPERATOR_SCHEMA(ParametricSoftplus)
      .SinceVersion(10)
      .Deprecate()
      .SetDoc(ParametricSoftplus_ver1_doc)
      .Attr("alpha", "Value of alpha", AttributeProto::FLOAT, OPTIONAL_VALUE)
      .Attr("beta", "Value of beta", AttributeProto::FLOAT, OPTIONAL_VALUE)
      .Input(0, "X", "1D input tensor", "T")
      .Output(0, "Y", "1D input tensor", "T")
      .TypeConstraint("T", {"tensor(float16)", "tensor(float)", "tensor(double)"}, "Constrain input and output types to float tensors.")
      .TypeAndShapeInferenceFunction(ONNX_NAMESPACE::propagateShapeAndTypeFromFirstInput);

  ONNX_CONTRIB_OPERATOR_SCHEMA(ImageScaler)
      .SinceVersion(10)
      .Deprecate()
      .SetDoc(ImageScaler_ver1_doc)
      .Attr("bias", "Bias applied to each channel, same size as C.", AttributeProto::FLOATS, OPTIONAL_VALUE)
      .Attr("scale", "The scale to apply.", AttributeProto::FLOAT, 1.0f)
      .Input(0, "input", "Input tensor of shape [N,C,H,W]", "T")
      .Output(0, "output", "Result, has same shape and type as input", "T")
      .TypeConstraint("T", {"tensor(float16)", "tensor(float)", "tensor(double)"}, "Constrain input and output types to float tensors.")
      .TypeAndShapeInferenceFunction(ONNX_NAMESPACE::propagateShapeAndTypeFromFirstInput);

  ONNX_CONTRIB_OPERATOR_SCHEMA(Crop)
      .SinceVersion(10)
      .Deprecate()
      .SetDoc(Crop_ver1_doc)
      .Attr("border", "A 1-D values of (leftBorder, topBorder, rightBorder, bottomBorder).", AttributeProto::INTS)
      .Attr("scale", "A 1-D values of (height, width).", AttributeProto::INTS, OPTIONAL_VALUE)
      .Input(0, "input", "Input tensor of shape [N,C,H,W]", "T")
      .Output(0, "output", "Result, has same type as input, with H and W dimensions reduced.", "T")
      .TypeConstraint("T", {"tensor(float16)", "tensor(float)", "tensor(double)"}, "Constrain input and output types to float tensors.")
      .TypeAndShapeInferenceFunction([](ONNX_NAMESPACE::InferenceContext& ctx) {
        // Type inference
        ONNX_NAMESPACE::propagateElemTypeFromInputToOutput(ctx, 0, 0);

        // Shape inference
        auto* output_shape =
            ctx.getOutputType(0)->mutable_tensor_type()->mutable_shape();

        if (ONNX_NAMESPACE::hasNInputShapes(ctx, 1)) {
          const auto& input_shape =
              ctx.getInputType(0)->tensor_type().shape();
          const auto input_rank =
              input_shape.dim_size();
          if (input_rank != 4)
            fail_shape_inference("Input's shape must be 4-D");

          // parse necessary attributes for futher processing
          std::vector<int64_t> border;
          bool border_present =
              getRepeatedAttribute(ctx, "border", border);
          if (!border_present || border.size() != 4)
            fail_shape_inference(
                "'Border' attribute must be present and must contain exactly 4 values - "
                "(left_border, top_border, right_border, bottom_border)");

          std::vector<int64_t> scale;
          bool scale_present =
              getRepeatedAttribute(ctx, "scale", scale);
          if (scale_present && scale.size() != 2)
            fail_shape_inference("'Scale' must contain exactly 2 values - (height, width)");

          // actual shape inference processing
          // [N, C] can be copied over from the input as is
          *output_shape->mutable_dim(static_cast<int>(0)) = input_shape.dim(static_cast<int>(0));
          *output_shape->mutable_dim(static_cast<int>(1)) = input_shape.dim(static_cast<int>(1));

          // process 'H' and 'W'
          if (!utils::HasDimValue(input_shape.dim(static_cast<int>(2))) ||
              !utils::HasDimValue(input_shape.dim(static_cast<int>(3)))) {
            // either height and width input has symbolic dims, so can't proceed further
            // add two dims as placeholders for output_H and output_W and return
            output_shape->add_dim();
            output_shape->add_dim();
            return;
          }

          int64_t H = input_shape.dim(static_cast<int>(2)).dim_value();
          int64_t W = input_shape.dim(static_cast<int>(3)).dim_value();

          int64_t left_border = border[0],
                  top_border = border[1],
                  right_border = border[2],
                  bottom_border = border[3];

          if (H < top_border + bottom_border)
            fail_shape_inference("Input's height (", H,
                                 ") needs to be greater than or equal to "
                                 "the top_border (",
                                 top_border, ") + bottom_border (", bottom_border, ")");

          if (W < left_border + right_border)
            fail_shape_inference("Input's width (", W,
                                 ") needs to be greater than or equal to "
                                 "the left_border (",
                                 left_border, ") + right_border (", right_border, ")");

          int64_t bottom_limit = H - bottom_border;
          int64_t right_limit = W - right_border;

          // scale = (height, width)
          if (!scale.empty()) {
            bottom_limit = top_border + scale[0];
            right_limit = left_border + scale[1];

            if (H < bottom_limit)
              fail_shape_inference("Input's height (", H, ") needs to be greater than or equal to the top_border (", top_border, ") + scale[0] (", scale[0], ")");

            if (W < right_limit)
              fail_shape_inference("Input's width (", W, ") needs to be greater than or equal to the left_border (", left_border, ") + scale[1] (", scale[1], ")");
          }

          auto* h_output_dim = output_shape->add_dim();
          h_output_dim->set_dim_value(bottom_limit - top_border);

          auto* w_output_dim = output_shape->add_dim();
          w_output_dim->set_dim_value(right_limit - left_border);

        } else {
          // Rank Inference at the very least
          // (We know that the output is going to be 4-D)
          for (int i = 0; i < 4; ++i) {
            output_shape->add_dim();
          }
        }
      });

  ONNX_CONTRIB_OPERATOR_SCHEMA(DynamicSlice)
      .SinceVersion(10)
      .Deprecate()
      .SetDoc(DynamicSlice_ver1_doc)
      .Input(0, "data", "Tensor of data to extract slices from.", "T")
      .Input(1, "starts", "1-D tensor of starting indices of corresponding axis in `axes`", "Tind")
      .Input(2, "ends", "1-D tensor of ending indices (exclusive) of corresponding axis in axes", "Tind")
      .Input(3, "axes", "1-D tensor of axes that `starts` and `ends` apply to.", "Tind", OpSchema::Optional)
      .Output(0, "output", "Sliced data tensor.", "T")
      .TypeConstraint("T", OpSchema::all_tensor_types(), "Constrain input and output types to all tensor types.")
      .TypeConstraint("Tind", {"tensor(int32)", "tensor(int64)"}, "Constrain indices to integer types");

  ONNX_OPERATOR_SCHEMA(ScaledTanh)
      .SinceVersion(10)
      .Deprecate()
      .Attr("alpha", "Scaling value", AttributeProto::FLOAT, OPTIONAL_VALUE)
      .Attr("beta", "Scaling value", AttributeProto::FLOAT, OPTIONAL_VALUE)
      .Input(0, "input", "Input tensor", "T")
      .Output(
          0,
          "output",
          "The scaled hyperbolic tangent values of the input tensor "
          "computed element-wise",
          "T")
      .TypeConstraint(
          "T",
          {"tensor(float16)", "tensor(float)", "tensor(double)"},
          "Constrain input and output types to float tensors.")
      .TypeAndShapeInferenceFunction(ONNX_NAMESPACE::propagateShapeAndTypeFromFirstInput);

  // End of ONNX exp ops(Affine, Crop, ParametricSoftplus, ImageScaler, ThresholdedRelu, DynamicSlice, ScaledTanh, MVN) old version history maintenance

  ONNX_CONTRIB_OPERATOR_SCHEMA(SampleOp)
      .SetDomain(kMSDomain)
      .SinceVersion(1)
      .Input(0, "X", "input", "T")
      .Output(0, "Y", "output", "T")
      .TypeConstraint(
          "T",
          ONNX_NAMESPACE::OpSchema::numeric_types_for_math_reduction(),
          "Constrain to any tensor type. If the dtype attribute is not provided this must be a valid output type.")
      .TypeAndShapeInferenceFunction(ONNX_NAMESPACE::propagateShapeAndTypeFromFirstInput)
      .SetDoc(R"DOC(
Sample echo operator.)DOC");

  // register schemas for more operators here
  ONNX_CONTRIB_OPERATOR_SCHEMA(MaxpoolWithMask)
      .SetDomain(kMSDomain)
      .SinceVersion(1)
      .SetDoc(R"DOC(For internal use.)DOC")
      .Attr(
          "auto_pad",
          "",
          AttributeProto::STRING,
          std::string("NOTSET"))
      .Attr(
          "kernel_shape",
          "",
          AttributeProto::INTS,
          OPTIONAL_VALUE)
      .Attr("pads",
            "",
            AttributeProto::INTS, OPTIONAL_VALUE)
      .Attr(
          "storage_order",
          "",
          AttributeProto::INT,
          static_cast<int64_t>(0))
      .Attr(
          "strides", "", AttributeProto::INTS, OPTIONAL_VALUE)
      .Input(
          0,
          "X",
          "",
          "T")
      .Input(1, "M", "mask", "tensor(int32)")
      .Output(
          0,
          "Y",
          "",
          "T")
      .TypeConstraint("T", {"tensor(float)"}, "Constrain input0 and output types to float tensors")
      .TypeAndShapeInferenceFunction([](ONNX_NAMESPACE::InferenceContext& ctx) {
        ONNX_NAMESPACE::propagateElemTypeFromInputToOutput(ctx, 0, 0);
        ONNX_NAMESPACE::convPoolShapeInference(ctx, false, true, 0, 1);
      });

  ONNX_CONTRIB_OPERATOR_SCHEMA(Rfft)
      .SetDomain(kMSDomain)
      .SinceVersion(1)
      .SetDoc(R"DOC()DOC")
      .Input(0, "X", "input tensor", "T")
      .Attr("signal_ndim", "", AttributeProto::INT)
      .Attr("normalized", "", AttributeProto::INT, static_cast<int64_t>(0))
      .Attr("onesided", "", AttributeProto::INT, static_cast<int64_t>(1))
      .Output(0, "Y", "output tensor", "T")
      .TypeConstraint("T", {"tensor(float)", "tensor(double)", "tensor(float16)"}, "Constrain input and output types to float or half tensors.");

  ONNX_CONTRIB_OPERATOR_SCHEMA(Irfft)
      .SetDomain(kMSDomain)
      .SinceVersion(1)
      .SetDoc(R"DOC()DOC")
      .Input(0, "X", "input tensor", "T")
      .Attr("signal_ndim", "", AttributeProto::INT)
      .Attr("normalized", "", AttributeProto::INT, static_cast<int64_t>(0))
      .Attr("onesided", "", AttributeProto::INT, static_cast<int64_t>(1))
      .Output(0, "Y", "output tensor", "T")
      .TypeConstraint("T", {"tensor(float)", "tensor(double)", "tensor(float16)"}, "Constrain input and output types to float or half tensors.");

<<<<<<< HEAD
  ONNX_CONTRIB_OPERATOR_SCHEMA(ComplexMul)
      .SetDomain(kMSDomain)
      .SinceVersion(1)
      .SetDoc(R"DOC()DOC")
      .Input(0, "A", "input_0", "T")
      .Input(1, "B", "input_1", "T")
      .Output(0, "C", "output tensor", "T")
      .TypeConstraint("T", {"tensor(float)", "tensor(double)", "tensor(float16)"}, "Constrain input and output types to float or half tensors.");

  ONNX_CONTRIB_OPERATOR_SCHEMA(ComplexMulConj)
      .SetDomain(kMSDomain)
      .SinceVersion(1)
      .SetDoc(R"DOC()DOC")
      .Input(0, "A", "input_0", "T")
      .Input(1, "B", "input_1", "T")
      .Output(0, "C", "output tensor", "T")
      .TypeConstraint("T", {"tensor(float)", "tensor(double)", "tensor(float16)"}, "Constrain input and output types to float or half tensors.");

=======
>>>>>>> 621b3ac0
  ONNX_CONTRIB_OPERATOR_SCHEMA(ConvTransposeWithDynamicPads)
      .SetDomain(kMSDomain)
      .SinceVersion(1)
      .SetDoc(R"DOC()DOC")
      .Attr(
          "kernel_shape",
          "",
          AttributeProto::INTS,
          OPTIONAL_VALUE)
      .Attr("output_padding",
            "",
            AttributeProto::INTS,
            OPTIONAL_VALUE)
      .Attr(
          "dilations",
          "",
          AttributeProto::INTS,
          OPTIONAL_VALUE)
      .Attr(
          "strides",
          "",
          AttributeProto::INTS,
          OPTIONAL_VALUE)
      .Attr(
          "auto_pad",
          "",
          AttributeProto::STRING,
          std::string("NOTSET"))
      .Attr(
          "group",
          "",
          AttributeProto::INT,
          static_cast<int64_t>(1))
      .Input(
          0,
          "X",
          "",
          "T")
      .Input(
          1,
          "W",
          "",
          "T")
      .Input(2, "Pads", "", "tensor(int64)", OpSchema::Optional)
      .Input(3, "B", "", "T", OpSchema::Optional)
      .Output(
          0,
          "Y",
          "",
          "T")
      .TypeConstraint("T", {"tensor(float16)", "tensor(float)", "tensor(double)"}, "Constrain input and output types to float tensors")
      .TypeAndShapeInferenceFunction(ONNX_NAMESPACE::convTransposeWithDynamicPadsShapeInference);

  ONNX_CONTRIB_OPERATOR_SCHEMA(FusedConv)
      .SetDomain(kMSDomain)
      .SinceVersion(1)
      .SetDoc(R"DOC(
The fused convolution operator schema is the same as Conv besides it includes an attribute
activation.)DOC")
      .Attr(
          "auto_pad",
          "",
          AttributeProto::STRING,
          std::string("NOTSET"))
      .Attr(
          "kernel_shape",
          "",
          AttributeProto::INTS,
          OPTIONAL_VALUE)
      .Attr(
          "dilations",
          "",
          AttributeProto::INTS,
          OPTIONAL_VALUE)
      .Attr(
          "strides",
          "",
          AttributeProto::INTS,
          OPTIONAL_VALUE)
      .Attr(
          "pads",
          "",
          AttributeProto::INTS,
          OPTIONAL_VALUE)
      .Attr(
          "group",
          "",
          AttributeProto::INT,
          static_cast<int64_t>(1))
      .Attr(
          "activation",
          "",
          AttributeProto::STRING,
          OPTIONAL_VALUE)
      .Attr(
          "activation_params",
          "",
          AttributeProto::FLOATS,
          OPTIONAL_VALUE)
      .Input(
          0,
          "X",
          "",
          "T")
      .Input(
          1,
          "W",
          "",
          "T")
      .Input(
          2,
          "B",
          "",
          "T",
          OpSchema::Optional)
      .Output(
          0,
          "Y",
          "",
          "T")
      .TypeConstraint("T", {"tensor(float16)", "tensor(float)", "tensor(double)"}, "Constrain input and output types to float tensors")
      .TypeAndShapeInferenceFunction([](ONNX_NAMESPACE::InferenceContext& ctx) {
        ONNX_NAMESPACE::propagateElemTypeFromInputToOutput(ctx, 0, 0);
        ONNX_NAMESPACE::convPoolShapeInference(ctx, true, false, 0, 1);
      });

  ONNX_CONTRIB_OPERATOR_SCHEMA(FusedGemm)
      .SetDomain(kMSDomain)
      .SinceVersion(1)
      .SetDoc(R"DOC(
The FusedGemm operator schema is the same as Gemm besides it includes attributes
activation and leaky_relu_alpha.)DOC")
      .Input(
          0,
          "A",
          "Input tensor A. "
          "The shape of A should be (M, K) if transA is 0, "
          "or (K, M) if transA is non-zero.",
          "T")
      .Input(
          1,
          "B",
          "Input tensor B. "
          "The shape of B should be (K, N) if transB is 0, "
          "or (N, K) if transB is non-zero.",
          "T")
      .Input(
          2,
          "C",
          "Input tensor C. "
          "The shape of C should be unidirectional broadcastable to (M, N).",
          "T")
      .Output(0, "Y", "Output tensor of shape (M, N).", "T")
      .TypeConstraint(
          "T",
          {"tensor(float16)",
           "tensor(float)",
           "tensor(double)",
           "tensor(uint32)",
           "tensor(uint64)",
           "tensor(int32)",
           "tensor(int64)"},
          "Constrain input and output types to float/int tensors.")
      .Attr(
          "transA",
          "Whether A should be transposed",
          AttributeProto::INT,
          static_cast<int64_t>(0))
      .Attr(
          "transB",
          "Whether B should be transposed",
          AttributeProto::INT,
          static_cast<int64_t>(0))
      .Attr(
          "alpha",
          "Scalar multiplier for the product of input tensors A * B.",
          AttributeProto::FLOAT,
          1.0f)
      .Attr(
          "beta",
          "Scalar multiplier for input tensor C.",
          AttributeProto::FLOAT,
          1.0f)
      .Attr(
          "activation",
          "",
          AttributeProto::STRING,
          OPTIONAL_VALUE)
      .Attr(
          "leaky_relu_alpha",
          "",
          AttributeProto::FLOAT,
          OPTIONAL_VALUE)
      .TypeAndShapeInferenceFunction([](ONNX_NAMESPACE::InferenceContext& ctx) {
        propagateElemTypeFromInputToOutput(ctx, 0, 0);
        if (hasNInputShapes(ctx, 2)) {
          auto transAAttr = ctx.getAttribute("transA");
          bool transA =
              transAAttr ? static_cast<int>(transAAttr->i()) != 0 : false;
          auto transBAttr = ctx.getAttribute("transB");
          bool transB =
              transBAttr ? static_cast<int>(transBAttr->i()) != 0 : false;
          auto& first_input_shape = getInputShape(ctx, 0);
          auto& second_input_shape = getInputShape(ctx, 1);
          if (first_input_shape.dim_size() != 2)
            fail_shape_inference("First input does not have rank 2");
          if (second_input_shape.dim_size() != 2)
            fail_shape_inference("Second input does not have rank 2");
          updateOutputShape(
              ctx,
              0,
              {first_input_shape.dim(transA ? 1 : 0),
               second_input_shape.dim(transB ? 0 : 1)});
        }
      });

  ONNX_CONTRIB_OPERATOR_SCHEMA(ExpandDims)
      .SetDomain(kMSDomain)
      .SinceVersion(1)
      .Input(0, "X", "input", "T")
      .Input(1, "axis", "Specified axis to insert a dimension", "tensor(int32)")
      .Output(0, "Y", "output", "T")
      .TypeConstraint(
          "T",
          ONNX_NAMESPACE::OpSchema::all_tensor_types(),
          "Constrain to any tensor type. If the dtype attribute is not provided this must be a valid output type.")
      .TypeAndShapeInferenceFunction([](ONNX_NAMESPACE::InferenceContext& ctx) {
        // Type inference
        propagateElemTypeFromInputToOutput(ctx, 0, 0);

        // Shape inference
        if (!hasInputShape(ctx, 0))
          return;

        auto& input_shape = getInputShape(ctx, 0);
        const int rank = input_shape.dim_size();
        const ONNX_NAMESPACE::TensorProto* axis_initializer = ctx.getInputData(1);
        if (!axis_initializer)
          return;
        const int axis = axis_initializer->int32_data()[0];
        if (axis > rank || axis < -rank - 1) {
          fail_shape_inference("Input axis is invalid: ", axis);
        }
        int pos = axis >= 0 ? axis : rank + axis - 1;
        ONNX_NAMESPACE::TensorShapeProto output_shape;
        for (int i = 0; i < pos; ++i) {
          output_shape.add_dim();
          *(output_shape.mutable_dim(i)) = input_shape.dim(i);
        }
        output_shape.add_dim();
        output_shape.mutable_dim(pos)->set_dim_value(1);
        for (int i = pos + 1; i < rank + 1; ++i) {
          output_shape.add_dim();
          *(output_shape.mutable_dim(i)) = input_shape.dim(i - 1);
        }
        updateOutputShape(ctx, 0, output_shape);
      })
      .SetDoc(R"DOC(ExpandDims echo operator.)DOC");

  ONNX_CONTRIB_OPERATOR_SCHEMA_ELSEWHERE(AttnLSTM, RegisterAttnLSTMContribOpSchema);
  ONNX_CONTRIB_OPERATOR_SCHEMA_ELSEWHERE(Range, RegisterRangeOpSchema);

  static const char* QuantizeLinear_ver1_doc = R"DOC(
The linear quantization operator. It consumes a full precision data, a scale, a zero point and computes the quantized data.
The quantization formula is y = (x / y_scale) + y_zero_point. For (x / y_scale), it computes the nearest integer value to arg (in floating-point format),
 rounding halfway cases away from zero. Scale and zero point must have same shape. They must be either scalar (per tensor) or 1-D tensor (per 'axis').)DOC";

  ONNX_CONTRIB_OPERATOR_SCHEMA(QuantizeLinear)
      .SetDomain(kMSDomain)
      .SinceVersion(1)
      .Attr(
          "axis",
          "The axis along which same quantization parameters are applied. It's optional."
          "If it's not specified, it means per-tensor quantization and input 'x_scale' and 'x_zero_point' must be scalars."
          "If it's specified, it means per 'axis' quantization and input 'x_scale' and 'x_zero_point' must be 1-D tensors.",
          AttributeProto::INT,
          false)
      .Input(
          0,
          "x",
          "N-D full precision Input tensor to be quantized.",
          "T1")
      .Input(
          1,
          "y_scale",
          "Scale for doing quantization to get 'y'. It could be a scalar or a 1-D tensor,"
          "which means a per-tensor or per-axis quantization. If it's a 1-D tensor, "
          "its number of elements should be equal to the dimension value of 'axis' dimension of input 'x'.",
          "T1")
      .Input(
          2,
          "y_zero_point",
          "Zero point for doing quantization to get 'y'. It could be a scalar or a 1-D tensor, which means a per-tensor"
          "or per-axis quantization. If it's a 1-D tensor, its number of elements should be equal to the dimension value of 'axis' dimension of input 'x'.",
          "T2")
      .Output(
          0,
          "y",
          "N-D quantized output tensor. It has same shape as input 'x'.",
          "T2")
      .TypeConstraint(
          "T1",
          {"tensor(float)"},
          "Constrain 'x', 'y_scale' to float tensors.")
      .TypeConstraint(
          "T2",
          {"tensor(int8)", "tensor(uint8)"},
          "Constrain 'y_zero_point' and 'y' to 8-bit integer tensors.")
      .SetDoc(QuantizeLinear_ver1_doc)
      .TypeAndShapeInferenceFunction([](ONNX_NAMESPACE::InferenceContext& ctx) {
        propagateElemTypeFromInputToOutput(ctx, 2, 0);

        if (!hasInputShape(ctx, 0))
          return;

        auto& input_shape = getInputShape(ctx, 0);
        updateOutputShape(ctx, 0, input_shape);
      });

  static const char* DequantizeLinear_ver1_doc = R"DOC(
The linear dequantization operator. It consumes a quantized data, a scale, a zero point and computes the full precision data.
The dequantization formula is y = (x - x_zero_point) * x_scale.
Scale and zero point must have same shape. They must be either scalar (per tensor) or 1-D tensor (per 'axis').)DOC";

  ONNX_CONTRIB_OPERATOR_SCHEMA(DequantizeLinear)
      .SetDomain(kMSDomain)
      .SinceVersion(1)
      .Attr("axis",
            "The axis along which same quantization parameters are applied. It's optional."
            "If it's not specified, it means per-tensor quantization and input 'x_scale' and 'x_zero_point' must be scalars."
            "If it's specified, it means per 'axis' quantization and input 'x_scale' and 'x_zero_point' must be 1-D tensors.",
            AttributeProto::INT,
            false)
      .Input(0,
             "x",
             "N-D quantized Input tensor to be de-quantized.",
             "T2")
      .Input(
          1,
          "x_scale",
          "Scale for input 'x'. It could be a scalar or a 1-D tensor, which means a per-tensor or per-axis quantization."
          "If it's a 1-D tensor, its number of elements should be equal to the dimension value of 'axis' dimension of input 'x'.",
          "T1")
      .Input(
          2,
          "x_zero_point",
          "Zero point for input 'x'. It could be a scalar or a 1-D tensor, which means a per-tensor or per-axis quantization."
          "If it's a 1-D tensor, its number of elements should be equal to the dimension value of 'axis' dimension of input 'x'.",
          "T2")
      .Output(
          0,
          "y",
          "N-D full precision output tensor. It has same shape as input 'x'.",
          "T1")
      .TypeConstraint(
          "T1",
          {"tensor(float)"},
          "Constrain 'y', 'x_scale' to float tensors.")
      .TypeConstraint(
          "T2",
          {"tensor(int8)", "tensor(uint8)"},
          "Constrain 'x_zero_point' and 'x' to 8-bit integer tensors.")
      .SetDoc(DequantizeLinear_ver1_doc)
      .TypeAndShapeInferenceFunction([](ONNX_NAMESPACE::InferenceContext& ctx) {
        auto y_type = ctx.getOutputType(0);
        // only float is supported
        y_type->mutable_tensor_type()->set_elem_type(ONNX_NAMESPACE::TensorProto::FLOAT);

        if (!hasInputShape(ctx, 0))
          return;

        auto& input_shape = getInputShape(ctx, 0);
        updateOutputShape(ctx, 0, input_shape);
      });

  static const char* Tokenizer_ver1_doc = R"DOC(
  Tokenizer divides each string in X into a vector of strings along the last axis. Allowed input shapes are [C] and [N, C].
  If the maximum number of tokens found per input string is D, the output shape would be [N, C, D] when input shape is [N, C].
  Similarly, if input shape is [C] then the output should be [C, D]. Tokenizer has two different operation modes.
  The first mode is selected when "tokenexp" is not set and "separators" is set. If "tokenexp" is set and "separators" is not set,
  the second mode will be used. The first mode breaks each input string into tokens by matching and removing separators.
  "separators" is a list of strings which are regular expressions. "tokenexp" is a single regular expression.
  Let's assume "separators" is [" "] and consider an example.
  If input is
  ["Hello World", "I love computer science !"] whose shape is [2],
  then the output would be
 [["Hello", "World", padvalue, padvalue, padvalue],
 ["I", "love", "computer", "science", "!"]]
 whose shape is [2, 5] because you can find at most 5 tokens per input string.
 Note that the input at most can have two axes, so 3-D and higher dimension are not supported.
 If "separators" contains a single empty string, the Tokenizer will enter into character tokenezation mode. This means all strings
 will be broken part into individual characters.
 For each input string, the second mode searches matches of "tokenexp" and each match will be a token in Y.
 The matching of "tokenexp" is conducted greedily (i.e., a match should be as long as possible).
 This operator searches for the first match starting from the beginning of the considered string,
 and then launches another search starting from the first remained character after the first matched token.
 If no match found, this operator will remove the first character from the remained string and do another search.
 This procedure will be repeated until reaching the end of the considered string.
  Let's consider another example to illustrate the effect of setting "mark" to true.
  If input is ["Hello", "World"],
  then the corresponding output would be [0x02, "Hello", "World", 0x03].
  This implies that if mark is true, [C]/[N, C] - input's output shape becomes [C, D+2]/[N, C, D+2].
If tokenizer removes the entire content of [C]-input, it will produce [[]].
I.e. the output shape should be [C][0] or [N][C][0] if input shape was [N][C].
If the tokenizer receives empty input of [0] then the output is [0] if empty input
of [N, 0] then [N, 0].
)DOC";

  ONNX_CONTRIB_OPERATOR_SCHEMA(Tokenizer)
      .SetDomain(kMSDomain)
      .SinceVersion(1)
      .Input(0, "X", "Strings to tokenize", "T")
      .Output(0, "Y", "Tokenized strings", "T")
      .TypeConstraint(
          "T",
          {"tensor(string)"},
          "Input/Output is a string tensor")
      .Attr(
          "mark",
          "Boolean whether to mark the beginning/end character with start of text character (0x02)/end of text character (0x03).",
          AttributeProto::INT)
      .Attr(
          "pad_value",
          "The string used to pad output tensors when the tokens extracted doesn't match the maximum number of tokens found. If start/end markers are needed, padding will appear outside the markers.",
          AttributeProto::STRING)
      .Attr(
          "tokenexp",
          "An optional string. Token's regular expression in basic POSIX format"
          " (http://pubs.opengroup.org/onlinepubs/9699919799/basedefs/V1_chap09.html#tag_09_03)."
          " If set, tokenizer may produce tokens matching the specified pattern. Note that one and only of"
          " 'tokenexp' and 'separators' should be set.",
          AttributeProto::STRING,
          OPTIONAL_VALUE)
      .Attr(
          "separators",
          "an optional list of strings attribute that contains a list of separators - regular expressions to match separators"
          " Two consecutive segments in X connected by a separator would be divided into two tokens."
          " For example, if the input is \"Hello World!\" and this attribute contains only one space character,"
          " the corresponding output would be [\"Hello\", \"World!\"]. To achieve character-level tokenization,"
          " one should set the 'separators' to [\"\"], which contains an empty string.",
          AttributeProto::STRINGS,
          OPTIONAL_VALUE)
      .Attr(
          "mincharnum",
          "Minimum number of characters allowed in the output. For example, if mincharnum is 2, tokens such as \"A\" and \"B\" would be ignored",
          AttributeProto::INT)
      .SetDoc(Tokenizer_ver1_doc)
      .TypeAndShapeInferenceFunction([](ONNX_NAMESPACE::InferenceContext& ctx) {
        propagateElemTypeFromInputToOutput(ctx, 0, 0);

        // Shape inference
        if (!hasInputShape(ctx, 0))
          return;

        ONNX_NAMESPACE::TensorShapeProto output_shape;
        auto& input_shape = getInputShape(ctx, 0);
        auto& dims = input_shape.dim();
        if (dims.size() < 1 || dims.size() > 2) {
          fail_shape_inference("Input dimensions are either [C] or [N][C] allowed");
        }

        int64_t size = 1;
        for (auto& dim : dims) {
          if (utils::HasDimValue(dim)) {
            size *= dim.dim_value();
          }
        }

        if (size > 0) {
          for (auto& dim : dims) {
            *output_shape.add_dim() = dim;
          }
          // Add the last unknown dimension
          // only if the input is not empty
          output_shape.add_dim();
        } else if (size == 0) {
          if (dims.size() == 2) {
            *output_shape.add_dim() = dims[0];
          }
          output_shape.add_dim()->set_dim_value(0);
        }
        updateOutputShape(ctx, 0, output_shape);
      });

  ONNX_CONTRIB_OPERATOR_SCHEMA(MatMulInteger16)
      .SetDomain(kMSDomain)
      .SinceVersion(1)
      .SetDoc(R"DOC(
Matrix product that behaves like numpy.matmul: https://docs.scipy.org/doc/numpy-1.13.0/reference/generated/numpy.matmul.html.
 The production MUST never overflow. The accumulation may overflow if and only if in 32 bits.)DOC")
      .Input(0, "A", "N-dimensional matrix A", "T1")
      .Input(1, "B", "N-dimensional matrix B", "T2")
      .Output(0, "Y", "Matrix multiply results from A * B", "T3")
      .TypeConstraint("T1", {"tensor(int16)", "tensor(uint16)"}, "Constrain input A data types as 16-bit integer tensor")
      .TypeConstraint("T2", {"tensor(int16)", "tensor(uint16)"}, "Constrain input B data types as 16-bit integer tensor")
      .TypeConstraint("T3",
                      {"tensor(int32)", "tensor(uint32)"},
                      "Constrain output Y data types as 32-bit integer tensor."
                      "T3 must be tensor(uint32) when both T1 and T2 are tensor(uint16),"
                      "or must be tensor(int32) when either T1 or T2 is tensor(int16).")
      .TypeAndShapeInferenceFunction([](ONNX_NAMESPACE::InferenceContext& ctx) {
        auto a_type = ctx.getInputType(0);
        auto b_type = ctx.getInputType(1);
        auto y_type = ctx.getOutputType(0);
        if (nullptr == a_type || nullptr == b_type || nullptr == y_type ||
            a_type->value_case() != ONNX_NAMESPACE::TypeProto::kTensorType ||
            b_type->value_case() != ONNX_NAMESPACE::TypeProto::kTensorType) {
          fail_type_inference(
              "inputs are expected to have tensor type and output type should not be null.");
        }

        // Right now we only support int32
        y_type->mutable_tensor_type()->set_elem_type(ONNX_NAMESPACE::TensorProto::INT32);

        matmulShapeInference(ctx, 0, 1);
      });

  ONNX_CONTRIB_OPERATOR_SCHEMA(ReduceSumInteger)
      .SetDomain(kMSDomain)
      .SinceVersion(1)
      .SetDoc(R"DOC(
Computes the sum of the low-precision input tensor's element along the provided axes.
The resulting tensor has the same rank as the input if keepdims equal 1. If keepdims equal 0,
then the resulting tensor have the reduced dimension pruned. The above behavior is similar to numpy,
with the exception that numpy default keepdims to False instead of True.)DOC")
      .Input(0, "data", "An input tensor.", "T1")
      .Output(0, "reduced", "Reduced output tensor.", "T2")
      .TypeConstraint("T1", {"tensor(int8)", "tensor(uint8)"}, "Constrain input type to 8-bit integer tensor.")
      .TypeConstraint("T2",
                      {"tensor(int32)", "tensor(uint32)"},
                      "Constrain output data type to 32-bit integer tensor."
                      "T2 must be tensor(uint32) when T1 is tensor(uint8),"
                      "or must be tensor(int32) when T1 is tensor(int8).")
      .Attr(
          "axes",
          "A list of integers, along which to reduce. The default is to reduce over all the dimensions of the input tensor.",
          AttributeProto::INTS)
      .Attr(
          "keepdims",
          "Keep the reduced dimension or not, default 1 mean keep reduced dimension.",
          AttributeProto::INT);

  ONNX_CONTRIB_OPERATOR_SCHEMA(QLinearAdd)
      .SetDomain(kMSDomain)
      .SinceVersion(1)
      .FillUsing(QLinearMathDocGenerator("addition",
                                         "C = (A_scale * (A - A_zero_point) + B_scale * (B - B_zero_point))/C_scale + C_zero_point"));

  ONNX_CONTRIB_OPERATOR_SCHEMA(QLinearMul)
      .SetDomain(kMSDomain)
      .SinceVersion(1)
      .FillUsing(QLinearMathDocGenerator("multiplication",
                                         "C = ((A - A_zero_point) * (B - B_zero_point)) * (A_scale * B_scale)/C_scale + C_zero_point"));

  ONNX_CONTRIB_OPERATOR_SCHEMA(QLinearReduceMean)
      .SetDomain(kMSDomain)
      .SinceVersion(1)
      .SetDoc(R"DOC(
Computes the mean of the low-precision input tensor's element along the provided axes.
The resulting tensor has the same rank as the input if keepdims equal 1. If keepdims equal 0,
then the resulting tensor have the reduced dimension pruned. The above behavior is similar to numpy,
with the exception that numpy default keepdims to False instead of True.
Input and Output scales and zero points are used to requantize the output in a new range.
This helps to improve accuracy as after ReduceMean operation the range of the output is expected to decrease.

```
"Output = Dequantize(Input) -> ReduceMean on fp32 data -> Quantize(output)",

```
)DOC")
      .Input(0, "data", "An input tensor.", "T")
      .Input(
          1,
          "data_scale",
          "Input scale. It's a scalar, which means a per-tensor/layer quantization.",
          "tensor(float)")
      .Input(
          2,
          "data_zero_point",
          "Input zero point. Default value is 0 if it's not specified. It's a scalar, which means a per-tensor/layer quantization.",
          "T",
          OpSchema::Optional)
      .Input(
          3,
          "reduced_scale",
          "Output scale. It's a scalar, which means a per-tensor/layer quantization.",
          "tensor(float)")
      .Input(
          4,
          "reduced_zero_point",
          "Output zero point. Default value is 0 if it's not specified. It's a scalar, which means a per-tensor/layer quantization.",
          "T",
          OpSchema::Optional)
      .Output(0, "reduced", "Reduced output tensor.", "T")
      .TypeConstraint("T", {"tensor(uint8)", "tensor(int8)"}, "Constrain input types to 8 bit signed and unsigned tensors.")
      .Attr(
          "axes",
          "A list of integers, along which to reduce. The default is to reduce over all the dimensions of the input tensor.",
          AttributeProto::INTS)
      .Attr(
          "keepdims",
          "Keep the reduced dimension or not, default 1 mean keep reduced dimension.",
          AttributeProto::INT)
      .TypeAndShapeInferenceFunction([](ONNX_NAMESPACE::InferenceContext& ctx) {
        propagateElemTypeFromInputToOutput(ctx, 0, 0);

        if (!hasNInputShapes(ctx, 1)) {
          return;
        }

        auto data_type = ctx.getInputType(0);
        if (nullptr == data_type || data_type->value_case() != ONNX_NAMESPACE::TypeProto::kTensorType) {
          fail_type_inference("inputs are expected to have tensor type.");
        }

        // validate scale and zero points
        ValidateTypeAndShapeForScaleAndZP(ctx, 1, ONNX_NAMESPACE::TensorProto::FLOAT, true);
        ValidateTypeAndShapeForScaleAndZP(ctx, 2, data_type->tensor_type().elem_type(), true);
        ValidateTypeAndShapeForScaleAndZP(ctx, 3, ONNX_NAMESPACE::TensorProto::FLOAT, true);
        ValidateTypeAndShapeForScaleAndZP(ctx, 4, data_type->tensor_type().elem_type(), true);

        int64_t keep_dims = 1;
        auto attr_proto = ctx.getAttribute("keepdims");
        if (attr_proto) {
          keep_dims = attr_proto->i();
        }

        auto& input_shape = ctx.getInputType(0)->tensor_type().shape();
        int64_t input_ndim = input_shape.dim_size();
        auto output_shape =
            ctx.getOutputType(0)->mutable_tensor_type()->mutable_shape();
        std::vector<int64_t> axes;
        auto axes_proto = ctx.getAttribute("axes");
        if (axes_proto)
          axes.assign(axes_proto->ints().begin(), axes_proto->ints().end());

        for (size_t i = 0; i < axes.size(); ++i) {
          if (axes[i] < -input_ndim || axes[i] >= input_ndim) {
            fail_shape_inference(
                "axis must be in [-rank, rank-1]. input rank was ", input_ndim);
          }
          if (axes[i] < 0)
            axes[i] += input_ndim;
        }
        // do we need to handle negative axis?
        for (int i = 0; i < input_ndim; ++i) {
          // axes empty means reduce all dim
          if (!axes.empty() &&
              std::find(axes.begin(), axes.end(), i) == axes.end()) {
            auto dim = output_shape->add_dim();
            dim->CopyFrom(input_shape.dim(i));
          } else {
            if (keep_dims == 1) {
              auto dim = output_shape->add_dim();
              dim->set_dim_value(1);
            }
          }
        }
      });

  ONNX_CONTRIB_OPERATOR_SCHEMA(MulInteger)
      .SetDomain(kMSDomain)
      .SinceVersion(1)
      .SetDoc(R"DOC(Performs element-wise binary quantized multiplication (with Numpy-style broadcasting support).
"This operator supports **multidirectional (i.e., Numpy-style) broadcasting**"
The output of this op is the int32 accumulated result of the mul operation

```
C (int32) = (A - A_zero_point) * (B - B_zero_point)
```

)DOC")
      .Input(0, "A", "First operand.", "T")
      .Input(
          1,
          "A_zero_point",
          "Input A zero point. Default value is 0 if it's not specified. It's a scalar, which means a per-tensor/layer quantization.",
          "T",
          OpSchema::Optional)
      .Input(2, "B", "Second operand.", "T")
      .Input(
          3,
          "B_zero_point",
          "Input B zero point. Default value is 0 if it's not specified. It's a scalar, which means a per-tensor/layer quantization.",
          "T",
          OpSchema::Optional)
      .Output(0, "C", "Constrain output to 32 bit tensor", "T1")
      .TypeConstraint("T", {"tensor(uint8)", "tensor(int8)"}, "Constrain input types to 8 bit signed and unsigned tensors.")
      .TypeConstraint("T1", {"tensor(int32)"}, "Constrain output types to 32 bit tensors.")
      .TypeAndShapeInferenceFunction([](ONNX_NAMESPACE::InferenceContext& ctx) {
        auto c_type = ctx.getOutputType(0);
        c_type->mutable_tensor_type()->set_elem_type(
            ONNX_NAMESPACE::TensorProto::INT32);

        auto a_type = ctx.getInputType(0);
        auto b_type = ctx.getInputType(3);
        if (nullptr == a_type || nullptr == b_type ||
            a_type->value_case() != ONNX_NAMESPACE::TypeProto::kTensorType ||
            b_type->value_case() != ONNX_NAMESPACE::TypeProto::kTensorType) {
          fail_type_inference("inputs are expected to have tensor type.");
        }

        ValidateTypeAndShapeForScaleAndZP(ctx, 1, a_type->tensor_type().elem_type(), true);
        ValidateTypeAndShapeForScaleAndZP(ctx, 3, b_type->tensor_type().elem_type(), true);

        if (hasInputShape(ctx, 0) && hasInputShape(ctx, 2)) {
          bidirectionalBroadcastShapeInference(
              ctx.getInputType(0)->tensor_type().shape(),
              ctx.getInputType(2)->tensor_type().shape(),
              *ctx.getOutputType(0)->mutable_tensor_type()->mutable_shape());
        }
      });

  const char* QLinearAveragePoolDoc_ver1 = R"DOC(
 QLinearAveragePool consumes an input tensor X and applies average pooling across
 the tensor according to kernel sizes, stride sizes, and pad lengths.
 average pooling consisting of computing the average on all values of a
 subset of the input tensor according to the kernel size and downsampling the
 data into the output tensor Y for further processing. The output spatial shape will be following:
 ```
 output_spatial_shape[i] = floor((input_spatial_shape[i] + pad_shape[i] - kernel_spatial_shape[i]) / strides_spatial_shape[i] + 1)
 ```
 or
 ```
 output_spatial_shape[i] = ceil((input_spatial_shape[i] + pad_shape[i] - kernel_spatial_shape[i]) / strides_spatial_shape[i] + 1)
 ```
 if ceil_mode is enabled

 ```
 * pad_shape[i] is sum of pads along axis i
 ```

 `auto_pad` is a DEPRECATED attribute. If you are using them currently, the output spatial shape will be following:
 ```
 VALID: output_spatial_shape[i] = ceil((input_spatial_shape[i] - kernel_spatial_shape[i] + 1) / strides_spatial_shape[i])
 SAME_UPPER or SAME_LOWER: output_spatial_shape[i] = ceil(input_spatial_shape[i] / strides_spatial_shape[i])
 ```
 And pad shape will be following if `SAME_UPPER` or `SAME_LOWER`:
 ```
 pad_shape[i] = (output_spatial_shape[i] - 1) * strides_spatial_shape[i] + kernel_spatial_shape[i] - input_spatial_shape[i]
 ```

The output of each pooling window is divided by the number of elements (exclude pad when attribute count_include_pad is zero).

Input and output scales and zero points are used to convert the output to a new quantization range.
Output = Dequantize(Input) -> AveragePool on fp32 data -> Quantize(output)
)DOC";

  ONNX_CONTRIB_OPERATOR_SCHEMA(QLinearAveragePool)
      .SetDomain(kMSDomain)
      .SinceVersion(1)
      .SetDoc(QLinearAveragePoolDoc_ver1)
      .Attr(
          "count_include_pad",
          "Whether include pad pixels when calculating values for the edges. Default is 0, doesn't count include pad.",
          AttributeProto::INT,
          static_cast<int64_t>(0))
      .Attr(
          "kernel_shape",
          "The size of the kernel along each axis.",
          AttributeProto::INTS)
      .Attr(
          "strides",
          "Stride along each spatial axis. If not present, the stride defaults to 1 along each spatial axis.",
          AttributeProto::INTS,
          OPTIONAL_VALUE)
      .Attr(
          "auto_pad",
          contrib_ops_auto_pad_doc,
          AttributeProto::STRING,
          std::string("NOTSET"))
      .Attr("pads", contrib_ops_pads_doc, AttributeProto::INTS, OPTIONAL_VALUE)
      .Attr(
          "ceil_mode",
          "Whether to use ceil or floor (default) to compute the output shape.",
          AttributeProto::INT,
          static_cast<int64_t>(0))
      .Input(
          0,
          "X",
          "Input data tensor from the previous operator; "
          "dimensions for image case are (N x C x H x W), "
          "where N is the batch size, C is the number of "
          "channels, and H and W are the height and the "
          "width of the data. For non image case, the "
          "dimensions are in the form of "
          "(N x C x D1 x D2 ... Dn), where N is the batch "
          "size. Optionally, if dimension denotation is "
          "in effect, the operation expects the input "
          "data tensor to arrive with the dimension denotation "
          "of [DATA_BATCH, DATA_CHANNEL, DATA_FEATURE, DATA_FEATURE ...].",
          "T")
      .Input(
          1,
          "x_scale",
          "Input scale. It's a scalar, which means a per-tensor/layer quantization.",
          "tensor(float)")
      .Input(
          2,
          "x_zero_point",
          "Input zero point. Default value is 0 if it's not specified. It's a scalar, which means a per-tensor/layer quantization.",
          "T",
          OpSchema::Optional)
      .Input(
          3,
          "y_scale",
          "Output scale. It's a scalar, which means a per-tensor/layer quantization.",
          "tensor(float)")
      .Input(
          4,
          "y_zero_point",
          "Output zero point. Default value is 0 if it's not specified. It's a scalar, which means a per-tensor/layer quantization.",
          "T",
          OpSchema::Optional)
      .Output(
          0,
          "Y",
          "Output data tensor from average or max pooling across "
          "the input tensor. Dimensions will vary based "
          "on various kernel, stride, and pad sizes. Floor value of "
          "the dimension is used",
          "T")
      .TypeConstraint(
          "T",
          {"tensor(uint8)", "tensor(int8)"},
          "Constrain input and output types to 8 bit tensors.")
      .TypeAndShapeInferenceFunction([](ONNX_NAMESPACE::InferenceContext& ctx) {
        ONNX_NAMESPACE::propagateElemTypeFromInputToOutput(ctx, 0, 0);

        auto data_type = ctx.getInputType(0);
        if (nullptr == data_type || data_type->value_case() != ONNX_NAMESPACE::TypeProto::kTensorType) {
          fail_type_inference("inputs are expected to have tensor type.");
        }

        // validate scale and zero points
        ValidateTypeAndShapeForScaleAndZP(ctx, 1, ONNX_NAMESPACE::TensorProto::FLOAT, true);
        ValidateTypeAndShapeForScaleAndZP(ctx, 2, data_type->tensor_type().elem_type(), true);
        ValidateTypeAndShapeForScaleAndZP(ctx, 3, ONNX_NAMESPACE::TensorProto::FLOAT, true);
        ValidateTypeAndShapeForScaleAndZP(ctx, 4, data_type->tensor_type().elem_type(), true);

        ONNX_NAMESPACE::convPoolShapeInference(ctx, false, true, 0, 5);
      });

  ONNX_CONTRIB_OPERATOR_SCHEMA(MurmurHash3)
      .SetDomain(kMSDomain)
      .SinceVersion(1)
      .SetDoc(R"DOC(The underlying implementation is MurmurHash3_x86_32 generating low latency 32bits hash suitable for implementing lookup tables, Bloom filters, count min sketch or feature hashing.)DOC")
      .Input(0, "X", "An input tensor to hash.", "T1")
      .Output(0, "Y", "32-bit hash value.", "T2")
      .TypeConstraint("T1", {"tensor(uint32)", "tensor(int32)", "tensor(string)"}, "Constrain input type to unsigned or signed 32-bit integer tensor, or string tensor. It should be utf-8 encoded if using unicode.")
      .TypeConstraint("T2", {"tensor(uint32)", "tensor(int32)"}, "Constrain output type to unsigned and signed 32-bit integer tensor.")
      .Attr(
          "seed",
          "Seed for the hashing algorithm, unsigned 32-bit integer, default to 0.",
          AttributeProto::INT,
          (int64_t)0LL)
      .Attr(
          "positive",
          "If value is 1, output type is uint32_t, else int32_t. Default value is 1.",
          AttributeProto::INT,
          (int64_t)1LL)
      .TypeAndShapeInferenceFunction([](ONNX_NAMESPACE::InferenceContext& ctx) {
        // type inference
        auto positive_attr = ctx.getAttribute("positive");
        bool is_positive =
            positive_attr ? (static_cast<int>(positive_attr->i()) == 1 ? true : false) : true /* default value if attribute not present */;
        auto output_data_type = ctx.getOutputType(0)->mutable_tensor_type();
        if (is_positive) {
          output_data_type->set_elem_type(::ONNX_NAMESPACE::TensorProto_DataType::TensorProto_DataType_UINT32);
        } else {
          output_data_type->set_elem_type(::ONNX_NAMESPACE::TensorProto_DataType::TensorProto_DataType_INT32);
        }

        // Shape inference
        if (!hasInputShape(ctx, 0))
          return;

        auto& input_shape = getInputShape(ctx, 0);
        updateOutputShape(ctx, 0, input_shape);
      });

  ONNX_CONTRIB_OPERATOR_SCHEMA(GatherND)
      .SetDomain(kMSDomain)
      .SinceVersion(1)
      .Input(0, "data", "Tensor of rank r >= 1.", "T")
      .Input(1, "indices", "Tensor of rank q >= 1.", "Tind")
      .Output(0, "output", "Tensor of rank q-1+r-indices[-1].", "T")
      .TypeConstraint(
          "T",
          OpSchema::all_tensor_types(),
          "Constrain input and output types to any tensor type.")
      .TypeConstraint(
          "Tind",
          {"tensor(int32)", "tensor(int64)"},
          "Constrain indice type to int32 or int64")
      .TypeAndShapeInferenceFunction([](ONNX_NAMESPACE::InferenceContext& ctx) {
        propagateElemTypeFromInputToOutput(ctx, 0, 0);
        if (!hasNInputShapes(ctx, 2)) {
          return;
        }
        auto& data_shape = ctx.getInputType(0)->tensor_type().shape();
        auto& indices_shape = ctx.getInputType(1)->tensor_type().shape();
        auto data_rank = data_shape.dim_size();
        auto indices_rank = indices_shape.dim_size();
        if (data_rank < 1 || indices_rank < 1) {
          fail_shape_inference("both data and indices tensor need to have rank larger than zero.");
        }
        auto last_indice_dimension = indices_shape.dim(indices_rank - 1).dim_value();
        if (last_indice_dimension > data_rank) {
          fail_shape_inference("last dimension of indices must not be larger and rank of data tensor");
        }
        for (int i = 0; i < indices_rank - 1; ++i) {
          *ctx.getOutputType(0)
               ->mutable_tensor_type()
               ->mutable_shape()
               ->add_dim() = indices_shape.dim(i);
        }
        for (int i = static_cast<int>(last_indice_dimension); i < data_rank; ++i) {
          *ctx.getOutputType(0)
               ->mutable_tensor_type()
               ->mutable_shape()
               ->add_dim() = data_shape.dim(i);
        }
      })
      .SetDoc(R"DOC(
Given `data` tensor of rank r >= 1, and `indices` tensor of rank q >= 1, gather
slices of `data` into an output tensor of rank q - 1 + r - indices[-1].
Example 1:
  data    = [[0,1],[2,3]]
  indices = [[0,0],[1,1]]
  output  = [0,3]
Example 2:
  data    = [[0,1],[2,3]]
  indices = [[1],[0]]
  output  = [[2,3],[0,1]]
Example 3:
  data    = [[[0,1],[2,3]],[[4,5],[6,7]]]
  indices = [[0,1],[1,0]]
  output  = [[2,3],[4,5]]
Example 4:
  data    = [[[0,1],[2,3]],[[4,5],[6,7]]]
  indices = [[[0,1]],[[1,0]]]
  output  = [[[2,3]],[[4,5]]]
)DOC");

  ONNX_CONTRIB_OPERATOR_SCHEMA(WordConvEmbedding)
      .SetDomain(kMSDomain)
      .SinceVersion(1)
      .Attr(
          "embedding_size",
          "Integer representing the embedding vector size for each word."
          "If not provide, use the fileter size of conv weight",
          AttributeProto::INT,
          OPTIONAL_VALUE)
      .Attr(
          "conv_window_size",
          "This operator applies convolution to word from left to right with window equal to conv_window_size and stride to 1."
          "Take word 'example' for example, with conv_window_size equal to 2, conv is applied to [ex],[xa], [am], [mp]..."
          "If not provide, use the first dimension of conv kernal shape.",
          AttributeProto::INT,
          OPTIONAL_VALUE)
      .Attr(
          "char_embedding_size",
          "Integer representing the embedding vector size for each char."
          "If not provide, use the char embedding size of embedding vector.",
          AttributeProto::INT,
          OPTIONAL_VALUE)
      .Input(0, "Sequence", "Specify batchs of sequence words to embedding", "T")
      .Input(1, "W", "Specify weights of conv", "T1")
      .Input(2, "B", "Specify bias of conv", "T1")
      .Input(3, "C", "Specify embedding vector of char", "T1")
      .Output(0, "Y", "output", "T1")
      .TypeConstraint(
          "T",
          {"tensor(int32)"},
          "Constrain to tensor(int32).")
      .TypeConstraint(
          "T1",
          {"tensor(float)"},
          "Constrain to tensor(float).")
      .SetDoc(R"DOC(The WordConvEmbedding takes in a batch of sequence words and embed each word to a vector.)DOC");

  ONNX_CONTRIB_OPERATOR_SCHEMA(Pad)
      .SetDomain(kMSDomain)
      .SinceVersion(1)
      .Attr(
          "mode",
          "Three modes: `constant`(default) - pads with a given constant value, "
          "`reflect` - pads with the reflection of the vector mirrored on the first and last values of the vector along each axis, "
          "`edge` - pads with the edge values of array",
          AttributeProto::STRING,
          std::string("constant"))
      .Input(0, "data", "Input tensor.", "T")
      .Input(
          1,
          "pads",
          "Tensor of integers indicating the number of padding elements to add or remove (if negative) "
          "at the beginning and end of each axis. For 2D input tensor, it is the number of pixels. "
          "`pads` should be a 1D tensor of shape [2 * input_rank] or a 2D tensor of shape [1, 2 * input_rank]. "
          "`pads` format (1D example) should be as follow [x1_begin, x2_begin,...,x1_end, x2_end,...], "
          "where xi_begin is the number of pixels added at the beginning of axis `i` and "
          "xi_end, the number of pixels added at the end of axis `i`.",
          "tensor(int64)")
      .Input(
          2,
          "value",
          "(Optional) A scalar or rank 1 tensor containing a single value to be filled if the mode chosen is `constant` (by default it is 0.0).",
          "T",
          OpSchema::Optional)
      .Output(0, "output", "Tensor after padding.", "T")
      .TypeConstraint(
          "T",
          {"tensor(float16)", "tensor(float)", "tensor(double)"},
          "Constrain input and output types to float tensors.")
      .TypeAndShapeInferenceFunction([](ONNX_NAMESPACE::InferenceContext& ctx) {
        // Type inference
        propagateElemTypeFromInputToOutput(ctx, 0, 0);
        // Shape inference needs the input data shape
        if (!hasNInputShapes(ctx, 1)) {
          return;
        }
        const auto& input_shape = ctx.getInputType(0)->tensor_type().shape();
        const auto input_rank = input_shape.dim_size();

        // Infer output shape if 'pads' tensor is available
        const auto* pads_initializer = ctx.getInputData(1);
        if (nullptr != pads_initializer) {
          const auto& pads_shape = ctx.getInputType(1)->tensor_type().shape();
          if ((pads_initializer->dims_size() != 1 &&
               pads_initializer->dims_size() != 2) ||
              (pads_initializer->dims_size() == 2 &&
               pads_shape.dim(static_cast<int>(0)).dim_value() != 1) ||
              pads_initializer->data_type() != ONNX_NAMESPACE::TensorProto::INT64)
            fail_shape_inference(
                "'pads' input must be a 1D (shape: [input_rank]) "
                "or 2D tensor (shape: [1, input_rank]) of type int64");

          // make a copy of the returned const vector - may have to resize
          // this in next step
          std::vector<int64_t> pads_data;
          if (utils::HasRawData(*pads_initializer))
            return;
          else
            pads_data.insert(
                pads_data.end(),
                pads_initializer->int64_data().begin(),
                pads_initializer->int64_data().end());

          // fill with zeros if needed to reach appropriate size
          if (pads_data.size() != 2 * static_cast<size_t>(input_rank))
            pads_data.resize(2 * input_rank, 0);

          const auto& output_shape =
              ctx.getOutputType(0)->mutable_tensor_type()->mutable_shape();
          for (size_t i = 0; static_cast<int64_t>(i) < input_rank; ++i) {
            const auto& input_dim = input_shape.dim(static_cast<int>(i));
            auto* output_dim = output_shape->add_dim();
            if (utils::HasDimValue(input_dim)) {
              output_dim->set_dim_value(
                  input_dim.dim_value() + pads_data[i] + pads_data[i + input_rank]);
            } else if (pads_data[i] + pads_data[i + input_rank] == 0) {
              *output_dim = input_dim;
            }
          }
        } else {
          // Infer output shapes' rank in any case
          auto* output_shape_0 = getOutputShape(ctx, 0);
          for (size_t i = 0; static_cast<int64_t>(i) < input_rank; ++i) {
            output_shape_0->add_dim();
          }
        }
        return;
      })
      .SetDoc(R"DOC(
            Given `data` tensor, pads, mode, and value.
            Example:
            Insert 0 pads to the beginning of the second dimension.
            data = [
                    [1.0, 1.2],
                    [2.3, 3.4],
                    [4.5, 5.7],
                    ]
            pads = [0, 2, 0, 0]
            output = [
                    [
                    [0.0, 0.0, 1.0, 1.2],
                    [0.0, 0.0, 2.3, 3.4],
                    [0.0, 0.0, 4.5, 5.7],
                    ],
                    ]
            )DOC");

  ONNX_CONTRIB_OPERATOR_SCHEMA(Unique)
      .SetDomain(kMSDomain)
      .SinceVersion(1)
      .Input(0, "x", "A 1-D input tensor that is to be processed.", "T")
      .Output(0, "y",
              "A 1-D tensor of the same type as 'x' "
              "containing all the unique values in 'x' sorted "
              "in the same order that they occur in the input 'x'",
              "T")
      .Output(1, "idx",
              "A 1-D INT64 tensor of the same size as 'x' "
              "containing the indices for each value in 'x' "
              "in the output 'uniques'",
              "tensor(int64)")
      .Output(2, "counts",
              "A 1-D INT64 tensor containing the "
              "the count of each element "
              "of 'uniques' in the input 'x'",
              "tensor(int64)")
      .TypeConstraint("T", OpSchema::all_tensor_types(), "Input can be of any tensor type.")
      .TypeAndShapeInferenceFunction([](ONNX_NAMESPACE::InferenceContext& ctx) {
        // Type inference
        ONNX_NAMESPACE::propagateElemTypeFromInputToOutput(ctx, 0, 0);
        ONNX_NAMESPACE::updateOutputElemType(ctx, 1, ONNX_NAMESPACE::TensorProto::INT64);
        ONNX_NAMESPACE::updateOutputElemType(ctx, 2, ONNX_NAMESPACE::TensorProto::INT64);

        // Shape inference

        // shape of output 'uniques' and 'counts'
        // depends on actual input data, but the rank is always 1
        ctx.getOutputType(0)
            ->mutable_tensor_type()
            ->mutable_shape()
            ->add_dim();

        ctx.getOutputType(2)
            ->mutable_tensor_type()
            ->mutable_shape()
            ->add_dim();

        // if the input shape doesn't exist, further shape inference is not possible
        if (!hasNInputShapes(ctx, 1)) {
          return;
        }

        // 'idx' output has same shape as input
        ONNX_NAMESPACE::propagateShapeFromInputToOutput(ctx, 0, 1);

        return;
      })
      .SetDoc(R"DOC(
              Finds all the unique values (deduped list) present in the given input tensor.
              This operator returns 3 outputs.
              The first output tensor 'uniques' contains all of the unique elements of the input,
              sorted in the same order that they occur in the input.
              The second output tensor 'idx' is the same size as the input and it contains the index
              of each value of the input in 'uniques'.
              The third output tensor 'counts' contains the count of each element of 'uniques' in the input.
              Example:
                input_x = [2, 1, 1, 3, 4, 3]
                output_uniques = [2, 1, 3, 4]
                output_idx = [0, 1, 1, 2, 3, 2]
                output_counts = [1, 2, 2, 1]
              )DOC");

  //see:https://docs.scipy.org/doc/scipy/reference/generated/scipy.spatial.distance.cdist.html
  ONNX_CONTRIB_OPERATOR_SCHEMA(CDist)
      .SetDomain(kMSDomain)
      .SinceVersion(1)
      .Attr("metric",
            "The distance metric to use. If a string, the distance function can be \"braycurtis\", \"canberra\", "
            "\"chebyshev\", \"cityblock\", \"correlation\", \"cosine\", \"dice\", \"euclidean\", \"hamming\", \"jaccard\", "
            "\"jensenshannon\", \"kulsinski\", \"mahalanobis\", \"matching\", \"minkowski\", \"rogerstanimoto\", \"russellrao\", "
            "\"seuclidean\", \"sokalmichener\", \"sokalsneath\", \"sqeuclidean\", \"wminkowski\", \"yule\".",
            AttributeProto::STRING, std::string("sqeuclidean"))
      .Input(0, "A", "2D matrix with shape (M,N)", "T")
      .Input(1, "B", "2D matrix with shape (K,N)", "T")
      .Output(0, "C",
              "A 2D Matrix that represents the distance between each pair of the two collections of inputs.",
              "T")
      .TypeConstraint("T", {"tensor(float)", "tensor(double)"}, "Constrains input to only numeric types.");

  ONNX_CONTRIB_OPERATOR_SCHEMA(CropAndResize)
      .SetDomain(kMSDomain)
      .SinceVersion(1)
      .Attr(
          "mode",
          "The pooling method. Two modes are supported: 'bilinear' and 'nearest'. "
          "Default is 'bilinear'.",
          AttributeProto::STRING,
          std::string("bilinear"))
      .Attr(
          "extrapolation_value",
          "Value used for extrapolation, when applicable. "
          "Default is 0.0f. ",
          AttributeProto::FLOAT,
          0.f)
      .Input(
          0,
          "X",
          "Input data tensor from the previous operator; "
          "4-D feature map of shape (N, C, H, W), "
          "where N is the batch size, C is the number of channels, "
          "and H and W are the height and the width of the data.",
          "T1")
      .Input(
          1,
          "rois",
          "RoIs (Regions of Interest) to pool over; rois is "
          "2-D input of shape (num_rois, 4) given as "
          "[[y1, x1, y2, x2], ...]. "
          "The RoIs' coordinates are normalized in the coordinate system of the input image. "
          "Each coordinate set has a 1:1 correspondence with the 'batch_indices' input.",
          "T1")
      .Input(
          2,
          "batch_indices",
          "1-D tensor of shape (num_rois,) with each element denoting "
          "the index of the corresponding image in the batch.",
          "T2")
      .Input(
          3,
          "crop_size",
          "1-D tensor of 2 elements: [crop_height, crop_width]. "
          "All cropped image patches are resized to this size. Both crop_height and crop_width need to be positive.",
          "T2")
      .Output(
          0,
          "Y",
          "RoI pooled output, 4-D tensor of shape "
          "(num_rois, C, crop_height, crop_width). The r-th batch element Y[r-1] "
          "is a pooled feature map corresponding to the r-th RoI X[r-1].",
          "T1")
      .TypeConstraint(
          "T1",
          {"tensor(float16)", "tensor(float)", "tensor(double)"},
          "Constrain types to float tensors.")
      .TypeConstraint(
          "T2",
          {"tensor(int32)"},
          "Constrain types to int tensors.")
      .TypeAndShapeInferenceFunction([](ONNX_NAMESPACE::InferenceContext& ctx) {
        if (!hasNInputShapes(ctx, 4)) {
          return;
        }
        propagateElemTypeFromInputToOutput(ctx, 0, 0);

        auto& input_shape = getInputShape(ctx, 0);
        auto& rois_shape = getInputShape(ctx, 1);
        auto& batch_index_shape = getInputShape(ctx, 2);
        auto& crop_size_shape = getInputShape(ctx, 3);

        if (input_shape.dim_size() != 4) {
          fail_shape_inference("first input tensor has wrong dimension");
        }
        if (rois_shape.dim_size() != 2) {
          fail_shape_inference("rois input tensor has wrong dimension");
        }
        if (batch_index_shape.dim_size() != 1) {
          fail_shape_inference("batch_indices shape input tensor has wrong dimension");
        }
        if (crop_size_shape.dim_size() != 1) {
          fail_shape_inference("crop_size shape input tensor has wrong dimension");
        }
      })
      .SetDoc(R"DOC(
        Extracts crops from the input image tensor and resizes them using bilinear sampling or nearest neighbor sampling
        (possibly with aspect ratio change) to a common output size specified by crop_height and crop_width.
        Returns a tensor with crops from the input image at positions defined at the bounding box locations in boxes.
        The cropped boxes are all resized (with bilinear or nearest neighbor interpolation) to
        a fixed size = [crop_height, crop_width]. The result is a 4-D tensor [num_boxes, crop_height, crop_width, depth].
        The resizing is corner aligned.)DOC");

  ONNX_CONTRIB_OPERATOR_SCHEMA(LayerNormalization)
      .SetDomain(kOnnxDomain)
      .SinceVersion(1)
      .SetSupportLevel(OpSchema::SupportType::EXPERIMENTAL)
      .SetDoc("LayerNormalization")
      .Attr("axis",
            "The first normalization dimension: normalization will be performed along dimensions axis : rank(inputs).",
            AttributeProto::INT, static_cast<int64_t>(-1))
      .Attr("epsilon", "The epsilon value to use to avoid division by zero.", AttributeProto::FLOAT, 1e-5f)
      .AllowUncheckedAttributes()
      .Input(0, "X", "Input data tensor from the previous layer.", "T")
      .Input(1, "scale", "Scale tensor.", "T")
      .Input(2, "B", "Bias tensor.", "T")
      .Output(0, "Y", "Output data tensor.", "T")
      .Output(1, "mean", "Saved mean used during training to speed up gradient computation", "U", OpSchema::Optional)
      .Output(2, "inv_std_var", "Saved inverse standard variance used during training to speed up gradient computation.", "U", OpSchema::Optional)
      .TypeConstraint(
          "T",
          {"tensor(float16)", "tensor(float)", "tensor(double)"},
          "Constrain input and output types (except mean and inv_std_var) to float tensors.")
      .TypeConstraint(
          "U",
          {"tensor(float)"},
          "Constrain mean and inv_std_var to be float tensors.")
      .TypeAndShapeInferenceFunction([](ONNX_NAMESPACE::InferenceContext& ctx) {
        propagateShapeAndTypeFromFirstInput(ctx);
        propagateElemTypeFromInputToOutput(ctx, 0, 0);
        if (!hasNInputShapes(ctx, 1)) {
          return;
        }
        auto& input_shape = ctx.getInputType(0)->tensor_type().shape();
        int64_t input_ndim = input_shape.dim_size();
        int64_t axis = -1;
        auto axis_proto = ctx.getAttribute("axis");
        if (axis_proto) {
          axis = axis_proto->i();
        }
        if (axis < 0) {
          axis += input_ndim;
        }

        if (ctx.getNumOutputs() > 1) {
          auto saved_mean_shape = ctx.getOutputType(1)->mutable_tensor_type()->mutable_shape();
          saved_mean_shape->CopyFrom(input_shape);
          saved_mean_shape->mutable_dim(static_cast<int>(axis))->set_dim_value(1);
        }

        if (ctx.getNumOutputs() > 2) {
          auto saved_inv_std_var_shape = ctx.getOutputType(2)->mutable_tensor_type()->mutable_shape();
          saved_inv_std_var_shape->CopyFrom(input_shape);
          saved_inv_std_var_shape->mutable_dim(static_cast<int>(axis))->set_dim_value(1);
        }
      });

  // Register the NCHWc schemas if supported by the platform.
  if (MlasNchwcGetBlockSize() > 1) {
    RegisterNchwcSchemas();
  }

  static const char* Gelu_ver1_doc =
      R"DOC(Gaussian Error Linear Unit.
A high-performing neural network activation function.The GELU nonlinearity is
the expected transformation of a stochastic regularizer which randomly applies
the identity or zero map to a neuron's input. The GELU nonlinearity weights
inputs by their magnitude, rather than gates inputs by their sign as in ReLUs.)DOC";

  ONNX_CONTRIB_OPERATOR_SCHEMA(Gelu)
      .SetDomain(kMSDomain)
      .SinceVersion(1)
      .SetSupportLevel(OpSchema::SupportType::EXPERIMENTAL)
      .SetDoc(Gelu_ver1_doc)
      .Input(0, "X", "The input data as Tensor.", "T")
      .Output(0, "Y", "The output.", "T")
      .TypeConstraint(
          "T",
          {"tensor(float16)", "tensor(float)", "tensor(double)"},
          "Constrain input and output types to float tensors.")
      .TypeAndShapeInferenceFunction(ONNX_NAMESPACE::propagateShapeAndTypeFromFirstInput);

  static const char* BiasGelu_ver1_doc =
      R"DOC(Bias Gelu.
It's an extension of Gelu. It takes the sum of input A and bias input B as the input of Gelu activation. )DOC";
  ONNX_CONTRIB_OPERATOR_SCHEMA(BiasGelu)
      .SetDomain(kMSDomain)
      .SinceVersion(1)
      .SetSupportLevel(OpSchema::SupportType::EXPERIMENTAL)
      .SetDoc(BiasGelu_ver1_doc)
      .Input(0, "A", "The normal input data.", "T")
      .Input(1, "B", "The bias input data that is a 1D tensor.", "T")
      .Output(0, "C", "The output.", "T")
      .TypeConstraint(
          "T",
          {"tensor(float16)", "tensor(float)", "tensor(double)"},
          "Constrain input and output types to float tensors.")
      .TypeAndShapeInferenceFunction(ONNX_NAMESPACE::propagateShapeAndTypeFromFirstInput);

  RegisterBertSchemas();
}
}  // namespace contrib
}  // namespace onnxruntime<|MERGE_RESOLUTION|>--- conflicted
+++ resolved
@@ -985,7 +985,6 @@
       .Output(0, "Y", "output tensor", "T")
       .TypeConstraint("T", {"tensor(float)", "tensor(double)", "tensor(float16)"}, "Constrain input and output types to float or half tensors.");
 
-<<<<<<< HEAD
   ONNX_CONTRIB_OPERATOR_SCHEMA(ComplexMul)
       .SetDomain(kMSDomain)
       .SinceVersion(1)
@@ -1004,8 +1003,6 @@
       .Output(0, "C", "output tensor", "T")
       .TypeConstraint("T", {"tensor(float)", "tensor(double)", "tensor(float16)"}, "Constrain input and output types to float or half tensors.");
 
-=======
->>>>>>> 621b3ac0
   ONNX_CONTRIB_OPERATOR_SCHEMA(ConvTransposeWithDynamicPads)
       .SetDomain(kMSDomain)
       .SinceVersion(1)
